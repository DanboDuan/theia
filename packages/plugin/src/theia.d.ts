/********************************************************************************
 * Copyright (C) 2018 Red Hat, Inc. and others.
 *
 * This program and the accompanying materials are made available under the
 * terms of the Eclipse Public License v. 2.0 which is available at
 * http://www.eclipse.org/legal/epl-2.0.
 *
 * This Source Code may also be made available under the following Secondary
 * Licenses when the conditions for such availability set forth in the Eclipse
 * Public License v. 2.0 are satisfied: GNU General Public License, version 2
 * with the GNU Classpath Exception which is available at
 * https://www.gnu.org/software/classpath/license.html.
 *
 * SPDX-License-Identifier: EPL-2.0 OR GPL-2.0 WITH Classpath-exception-2.0
 ********************************************************************************/

// This file is heavily inspired by VSCode 'vscode.d.ts' - https://github.com/Microsoft/vscode/blob/master/src/vs/vscode.d.ts
// 'vscode.d.ts' copyright:
/*---------------------------------------------------------------------------------------------
 *  Copyright (c) Microsoft Corporation. All rights reserved.
 *  Licensed under the MIT License. See License.txt in the project root for license information.
 *--------------------------------------------------------------------------------------------*/
import './theia-proposed';
declare module '@theia/plugin' {

    /**
     * The version of the Theia API.
     */
    export const version: string;

    export class Disposable {

        constructor(func: () => void);
        /**
         * Dispose this object.
         */
        dispose(): void;

        static create(func: () => void): Disposable;

        /**
         * Combine many disposable-likes into one. Use this method
         * when having objects with a dispose function which are not
         * instances of Disposable.
         *
         * @param disposableLikes Objects that have at least a `dispose`-function member.
         * @return Returns a new disposable which, upon dispose, will
         * dispose all provided disposables.
         */
        static from(...disposableLikes: { dispose: () => any }[]): Disposable;

        /**
         * Creates a new Disposable calling the provided function
         * on dispose.
         * @param callOnDispose Function that disposes something.
         */
        constructor(callOnDispose: Function);

    }

    export type PluginType = 'frontend' | 'backend';

    /**
     * Represents an plugin.
     *
     * To get an instance of an `Plugin` use [getPlugin](#plugins.getPlugin).
     */
    export interface Plugin<T> {

        /**
         * The canonical plug-in identifier in the form of: `publisher.name`.
         */
        readonly id: string;

        /**
         * The absolute file path of the directory containing this plug-in.
         */
        readonly pluginPath: string;

        /**
         * `true` if the plug-in has been activated.
         */
        readonly isActive: boolean;

        /**
         * The parsed contents of the plug-in's package.json.
         */
        readonly packageJSON: any;

        /**
         *
         */
        readonly pluginType: PluginType;

        /**
         * The public API exported by this plug-in. It is an invalid action
         * to access this field before this plug-in has been activated.
         */
        readonly exports: T;

        /**
         * Activates this plug-in and returns its public API.
         *
         * @return A promise that will resolve when this plug-in has been activated.
         */
        activate(): PromiseLike<T>;
    }

    /**
     * Namespace for dealing with installed plug-ins. Plug-ins are represented
     * by an [plug-in](#Plugin)-interface which enables reflection on them.
     *
     * Plug-in writers can provide APIs to other plug-ins by returning their API public
     * surface from the `start`-call.
     *
     * ```javascript
     * export function start() {
     *     let api = {
     *         sum(a, b) {
     *             return a + b;
     *         },
     *         mul(a, b) {
     *             return a * b;
     *         }
     *     };
     *     // 'export' public api-surface
     *     return api;
     * }
     * ```
     * ```javascript
     * let mathExt = plugins.getPlugin('genius.math');
     * let importedApi = mathExt.exports;
     *
     * console.log(importedApi.mul(42, 1));
     * ```
     */
    export namespace plugins {
        /**
         * Get an plug-in by its full identifier in the form of: `publisher.name`.
         *
         * @param pluginId An plug-in identifier.
         * @return An plug-in or `undefined`.
         */
        export function getPlugin(pluginId: string): Plugin<any> | undefined;

        /**
         * Get an plug-in its full identifier in the form of: `publisher.name`.
         *
         * @param pluginId An plug-in identifier.
         * @return An plug-in or `undefined`.
         */
        export function getPlugin<T>(pluginId: string): Plugin<T> | undefined;

        /**
         * All plug-ins currently known to the system.
         */
        export let all: Plugin<any>[];

        /**
         * An event which fires when `plugins.all` changes. This can happen when extensions are
         * installed, uninstalled, enabled or disabled.
         */
        export let onDidChange: Event<void>;
    }

    /**
 * A command is a unique identifier of a function
 * which can be executed by a user via a keyboard shortcut,
 * a menu action or directly.
 */
    export interface CommandDescription {
        /**
         * A unique identifier of this command.
         */
        id: string;
        /**
         * A label of this command.
         */
        label?: string;
        /**
          * A tooltip for for command, when represented in the UI.
          */
        tooltip?: string;
        /**
         * An icon class of this command.
         */
        iconClass?: string;
    }
    /**
     * Command represents a particular invocation of a registered command.
     */
    export interface Command {
        /**
         * The identifier of the actual command handler.
         */
        command?: string;
        /**
        * Title of the command invocation, like "Add local varible 'foo'".
        */
        title?: string;
        /**
          * A tooltip for for command, when represented in the UI.
          */
        tooltip?: string;
        /**
         * Arguments that the command handler should be
         * invoked with.
         */
        arguments?: any[];

        /**
         * @deprecated use command instead
         */
        id?: string;
        /**
         * @deprecated use title instead
         */
        label?: string;
    }

    /**
     * Represents a line and character position.
     */
    export class Position {

        /**
         * The zero-based line value.
         */
        readonly line: number;

        /**
         * The zero-based character value.
         */
        readonly character: number;

        constructor(line: number, character: number);

        /**
         * Check if this position is before `other`.
         *
         * @param other A position.
         * @return `true` if position is on a smaller line
         * or on the same line on a smaller character.
         */
        isBefore(other: Position): boolean;

        /**
         * Check if this position is before or equal to `other`.
         *
         * @param other A position.
         * @return `true` if position is on a smaller line
         * or on the same line on a smaller or equal character.
         */
        isBeforeOrEqual(other: Position): boolean;

        /**
         * Check if this position is after `other`.
         *
         * @param other A position.
         * @return `true` if position is on a greater line
         * or on the same line on a greater character.
         */
        isAfter(other: Position): boolean;

        /**
         * Check if this position is after or equal to `other`.
         *
         * @param other A position.
         * @return `true` if position is on a greater line
         * or on the same line on a greater or equal character.
         */
        isAfterOrEqual(other: Position): boolean;

        /**
         * Check if this position is equal to `other`.
         *
         * @param other A position.
         * @return `true` if the line and character of the given position are equal to
         * the line and character of this position.
         */
        isEqual(other: Position): boolean;

        /**
         * Compare this to `other`.
         *
         * @param other A position.
         * @return A number smaller than zero if this position is before the given position,
         * a number greater than zero if this position is after the given position, or zero when
         * this and the given position are equal.
         */
        compareTo(other: Position): number;

        /**
         * Create a new position relative to this position.
         *
         * @param lineDelta Delta value for the line value, default is `0`.
         * @param characterDelta Delta value for the character value, default is `0`.
         * @return A position which line and character is the sum of the current line and
         * character and the corresponding deltas.
         */
        translate(lineDelta?: number, characterDelta?: number): Position;

        /**
         * Derived a new position relative to this position.
         *
         * @param change An object that describes a delta to this position.
         * @return A position that reflects the given delta. Will return `this` position if the change
         * is not changing anything.
         */
        translate(change: { lineDelta?: number; characterDelta?: number; }): Position;

        /**
         * Create a new position derived from this position.
         *
         * @param line Value that should be used as line value, default is the [existing value](#Position.line)
         * @param character Value that should be used as character value, default is the [existing value](#Position.character)
         * @return A position where line and character are replaced by the given values.
         */
        with(line?: number, character?: number): Position;

        /**
         * Derived a new position from this position.
         *
         * @param change An object that describes a change to this position.
         * @return A position that reflects the given change. Will return `this` position if the change
         * is not changing anything.
         */
        with(change: { line?: number; character?: number; }): Position;
    }

    /**
     * Pair of two positions.
     */
    export class Range {
        /**
         * Start position.
         */
        readonly start: Position;

        /**
         * End position.
         */
        readonly end: Position;

        /**
         * `true` if start and end are equal
         */
        isEmpty: boolean;

        /**
         * `true` if `start.line` and `end.line` are equal
         */
        isSingleLine: boolean;

        /**
         * Create a new range from two positions.
         * If `start` is not before or equal to `end`, the values will be swapped.
         *
         * @param start a position
         * @param end a position
         */
        constructor(start: Position, end: Position);

        /**
         * Create a new position from coordinates.
         *
         * @param startLine a zero based line value
         * @param startCharacter a zero based character value
         * @param endLine a zero based line value
         * @param endCharacter a zero based character value
         */
        constructor(startLine: number, startCharacter: number, endLine: number, endCharacter: number);

        /**
         * Check if a position or a range is in this range.
         *
         * @param positionOrRange a position or a range
         */
        contains(positionOrRange: Position | Range): boolean;

        /**
         * Check `other` equals this range.
         *
         * @param other a range
         */
        isEqual(other: Range): boolean;

        /**
         * Intersect `range` with this range and returns new range or `undefined`
         *
         * @param range a range
         */
        intersection(range: Range): Range | undefined;

        /**
         * Compute the union of `other` with this range.
         *
         * @param other a range
         */
        union(other: Range): Range;

        /**
         * Derived a new range from this range.
         *
         * @param start
         * @param end
         */
        with(start?: Position, end?: Position): Range;

        /**
         * Derived a new range from this range.
         */
        with(change: { start?: Position, end?: Position }): Range;
    }

    /**
     * Represents a text selection in an editor.
     */
    export class Selection extends Range {

        /**
         * Position where selection starts.
         */
        anchor: Position;

        /**
         * Position of the cursor
         */
        active: Position;

        /**
         * A selection is reversed if `active.isBefore(anchor)`
         */
        isReversed: boolean;

        /**
         * Create a selection from two positions.
         *
         * @param anchor a position
         * @param active a position
         */
        constructor(anchor: Position, active: Position);

        /**
         * Create a selection from coordinates.
         *
         * @param anchorLine a zero based line value
         * @param anchorCharacter a zero based character value
         * @param activeLine a zero based line value
         * @param activeCharacter a zero based character value
         */
        constructor(anchorLine: number, anchorCharacter: number, activeLine: number, activeCharacter: number);
    }

    /**
     * A snippet string is a template which allows to insert text
     * and to control the editor cursor when insertion happens.
     */
    export class SnippetString {

        /**
         * The snippet string.
         */
        value: string;

        constructor(value?: string);

        /**
         * Builder-function that appends the given string to
         * the [`value`](#SnippetString.value) of this snippet string.
         *
         * @param string A value to append 'as given'. The string will be escaped.
         * @return This snippet string.
         */
        appendText(string: string): SnippetString;

        /**
         * Builder-function that appends a tabstop (`$1`, `$2` etc) to
         * the [`value`](#SnippetString.value) of this snippet string.
         *
         * @param number The number of this tabstop, defaults to an auto-incremet
         * value starting at 1.
         * @return This snippet string.
         */
        appendTabstop(number?: number): SnippetString;

        /**
         * Builder-function that appends a placeholder (`${1:value}`) to
         * the [`value`](#SnippetString.value) of this snippet string.
         *
         * @param value The value of this placeholder - either a string or a function
         * with which a nested snippet can be created.
         * @param number The number of this tabstop, defaults to an auto-incremet
         * value starting at 1.
         * @return This snippet string.
         */
        appendPlaceholder(value: string | ((snippet: SnippetString) => any), number?: number): SnippetString;

        /**
         * Builder-function that appends a variable (`${VAR}`) to
         * the [`value`](#SnippetString.value) of this snippet string.
         *
         * @param name The name of the variable - excluding the `$`.
         * @param defaultValue The default value which is used when the variable name cannot
         * be resolved - either a string or a function with which a nested snippet can be created.
         * @return This snippet string.
         */
        appendVariable(name: string, defaultValue: string | ((snippet: SnippetString) => any)): SnippetString;
    }

    /**
     * Represents sources that can cause `window.onDidChangeEditorSelection`
     */
    export enum TextEditorSelectionChangeKind {
        Keyboard = 1,

        Mouse = 2,

        Command = 3
    }

    /**
     * Represents an event describing the change in text editor selections.
     */
    export interface TextEditorSelectionChangeEvent {
        /**
         * The text editor for which the selections have changed.
         */
        textEditor: TextEditor;
        /**
         * The new text editor selections
         */
        selections: Selection[];

        kind?: TextEditorSelectionChangeKind;
    }

    /**
     * Represents an event the change in a text editor's options
     */
    export interface TextEditorOptionsChangeEvent {
        textEditor: TextEditor;

        options: TextEditorOptions;
    }

    /**
     * Represents an event the change in a text editor's visible ranges
     */
    export interface TextEditorVisibleRangesChangeEvent {
        /**
         * The text editor for which the visible ranges have changes.
         */
        textEditor: TextEditor;
        /**
         * The new text editor visible ranges.
         */
        visibleRanges: Range[];
    }

    /**
     * Represents an event describing the change of a text editor's view column.
     */
    export interface TextEditorViewColumnChangeEvent {
        /**
         * The text editor for which the options have changed.
         */
        textEditor: TextEditor;
        /**
         * The new value for the text editor's view column.
         */
        viewColumn: ViewColumn;
    }

    /**
     * Represents a handle to a set of decorations
     * sharing the same [styling options](#DecorationRenderOptions) in a [text editor](#TextEditor).
     *
     * To get an instance of a `TextEditorDecorationType` use
     * [createTextEditorDecorationType](#window.createTextEditorDecorationType).
     */
    export interface TextEditorDecorationType {

        /**
         * Internal representation of the handle.
         */
        readonly key: string;

        /**
         * Remove this decoration type and all decorations on all text editors using it.
         */
        dispose(): void;
    }

    /**
     * Information about where a symbol is defined.
     *
     * Provides additional metadata over normal [location](#Location) definitions, including the range of
     * the defining symbol
     */
    export interface DefinitionLink {
        /**
         * Span of the symbol being defined in the source file.
         *
         * Used as the underlined span for mouse definition hover. Defaults to the word range at
         * the definition position.
         */
        originSelectionRange?: Range;

        /**
         * The resource identifier of the definition.
         */
        targetUri: Uri;

        /**
         * The full range of the definition.
         *
         * For a class definition for example, this would be the entire body of the class definition.
         */
        targetRange: Range;

        /**
         * The span of the symbol definition.
         *
         * For a class definition, this would be the class name itself in the class definition.
         */
        targetSelectionRange?: Range;
    }

    /**
     * The definition of a symbol represented as one or many [locations](#Location).
     * For most programming languages there is only one location at which a symbol is
     * defined.
     */
    export type Definition = Location | Location[];

    /**
     * The definition provider interface defines the contract between extensions and
     * the [go to definition](https://code.visualstudio.com/docs/editor/editingevolved#_go-to-definition)
     * and peek definition features.
     */
    export interface DefinitionProvider {
        /**
         * Provide the definition of the symbol at the given position and document.
         *
         * @param document The document in which the command was invoked.
         * @param position The position at which the command was invoked.
         * @param token A cancellation token.
         * @return A definition or a thenable that resolves to such. The lack of a result can be
         * signaled by returning `undefined` or `null`.
         */
        provideDefinition(document: TextDocument, position: Position, token: CancellationToken | undefined): ProviderResult<Definition | DefinitionLink[]>;
    }

    /**
     * The declaration provider interface defines the contract between extensions and
     * the [go to declaration](https://code.visualstudio.com/api/references/vscode-api#DeclarationProvider)
     * feature.
     */
    export interface DeclarationProvider {
        /**
         * Provide the declaration of the symbol at the given position and document.
         *
         * @param document The document in which the command was invoked.
         * @param position The position at which the command was invoked.
         * @param token A cancellation token.
         * @return A declaration or a thenable that resolves to such. The lack of a result can be
         * signaled by returning `undefined` or `null`.
         */
        provideDeclaration(document: TextDocument, position: Position, token: CancellationToken | undefined): ProviderResult<Definition | DefinitionLink[]>;
    }

    /**
     * The implementation provider interface defines the contract between extensions and
     * the go to implementation feature.
     */
    export interface ImplementationProvider {

        /**
         * Provide the implementations of the symbol at the given position and document.
         *
         * @param document The document in which the command was invoked.
         * @param position The position at which the command was invoked.
         * @param token A cancellation token.
         * @return A definition or a thenable that resolves to such. The lack of a result can be
         * signaled by returning `undefined` or `null`.
         */
        provideImplementation(document: TextDocument, position: Position, token: CancellationToken): ProviderResult<Definition | DefinitionLink[]>;
    }

    /**
     * The type definition provider defines the contract between extensions and
     * the go to type definition feature.
     */
    export interface TypeDefinitionProvider {

        /**
         * Provide the type definition of the symbol at the given position and document.
         *
         * @param document The document in which the command was invoked.
         * @param position The position at which the command was invoked.
         * @param token A cancellation token.
         * @return A definition or a thenable that resolves to such. The lack of a result can be
         * signaled by returning `undefined` or `null`.
         */
        provideTypeDefinition(document: TextDocument, position: Position, token: CancellationToken): ProviderResult<Definition | DefinitionLink[]>;
    }

    /**
     * The MarkdownString represents human readable text that supports formatting via the
     * markdown syntax. Standard markdown is supported, also tables, but no embedded html.
     */
    export class MarkdownString {

        /**
         * The markdown string.
         */
        value: string;

        /**
         * Indicates that this markdown string is from a trusted source. Only *trusted*
         * markdown supports links that execute commands, e.g. `[Run it](command:myCommandId)`.
         */
        isTrusted?: boolean;

        /**
         * Creates a new markdown string with the given value.
         *
         * @param value Optional, initial value.
         */
        constructor(value?: string);

        /**
         * Appends and escapes the given string to this markdown string.
         * @param value Plain text.
         */
        appendText(value: string): MarkdownString;

        /**
         * Appends the given string 'as is' to this markdown string.
         * @param value Markdown string.
         */
        appendMarkdown(value: string): MarkdownString;

        /**
         * Appends the given string as codeblock using the provided language.
         * @param value A code snippet.
         * @param language An optional [language identifier](#languages.getLanguages).
         */
        appendCodeblock(value: string, language?: string): MarkdownString;
    }

    /**
     * ~~MarkedString can be used to render human readable text. It is either a markdown string
     * or a code-block that provides a language and a code snippet. Note that
     * markdown strings will be sanitized - that means html will be escaped.~~
     *
     * @deprecated This type is deprecated, please use [`MarkdownString`](#MarkdownString) instead.
     */
    export type MarkedString = MarkdownString | string | { language: string; value: string }; // keep for compatibility reason

    export interface ThemableDecorationAttachmentRenderOptions {
        /**
         * Defines a text content that is shown in the attachment. Either an icon or a text can be shown, but not both.
         */
        contentText?: string;
        /**
         * An **absolute path** or an URI to an image to be rendered in the attachment. Either an icon
         * or a text can be shown, but not both.
         */
        contentIconPath?: string | Uri;
        /**
         * CSS styling property that will be applied to the decoration attachment.
         */
        border?: string;
        /**
         * CSS styling property that will be applied to text enclosed by a decoration.
         */
        borderColor?: string | ThemeColor;
        /**
         * CSS styling property that will be applied to the decoration attachment.
         */
        fontStyle?: string;
        /**
         * CSS styling property that will be applied to the decoration attachment.
         */
        fontWeight?: string;
        /**
         * CSS styling property that will be applied to the decoration attachment.
         */
        textDecoration?: string;
        /**
         * CSS styling property that will be applied to the decoration attachment.
         */
        color?: string | ThemeColor;
        /**
         * CSS styling property that will be applied to the decoration attachment.
         */
        backgroundColor?: string | ThemeColor;
        /**
         * CSS styling property that will be applied to the decoration attachment.
         */
        margin?: string;
        /**
         * CSS styling property that will be applied to the decoration attachment.
         */
        width?: string;
        /**
         * CSS styling property that will be applied to the decoration attachment.
         */
        height?: string;
    }

    export interface ThemableDecorationInstanceRenderOptions {
        /**
         * Defines the rendering options of the attachment that is inserted before the decorated text
         */
        before?: ThemableDecorationAttachmentRenderOptions;

        /**
         * Defines the rendering options of the attachment that is inserted after the decorated text
         */
        after?: ThemableDecorationAttachmentRenderOptions;
    }

    export interface DecorationInstanceRenderOptions extends ThemableDecorationInstanceRenderOptions {
        /**
         * Overwrite options for light themes.
         */
        light?: ThemableDecorationInstanceRenderOptions;

        /**
         * Overwrite options for dark themes.
         */
        dark?: ThemableDecorationInstanceRenderOptions;
    }

    /**
     * Represents options for a specific decoration in a [decoration set](#TextEditorDecorationType).
     */
    export interface DecorationOptions {

        /**
         * Range to which this decoration is applied. The range must not be empty.
         */
        range: Range;

        /**
         * A message that should be rendered when hovering over the decoration.
         */
        hoverMessage?: MarkedString | MarkedString[];

        /**
         * Render options applied to the current decoration. For performance reasons, keep the
         * number of decoration specific options small, and use decoration types whereever possible.
         */
        renderOptions?: DecorationInstanceRenderOptions;
    }

    /**
     * Represents theme specific rendering styles for a [text editor decoration](#TextEditorDecorationType).
     */
    export interface ThemableDecorationRenderOptions {
        /**
         * Background color of the decoration. Use rgba() and define transparent background colors to play well with other decorations.
         * Alternatively a color from the color registry can be [referenced](#ThemeColor).
         */
        backgroundColor?: string | ThemeColor;

        /**
         * CSS styling property that will be applied to text enclosed by a decoration.
         */
        outline?: string;

        /**
         * CSS styling property that will be applied to text enclosed by a decoration.
         * Better use 'outline' for setting one or more of the individual outline properties.
         */
        outlineColor?: string | ThemeColor;

        /**
         * CSS styling property that will be applied to text enclosed by a decoration.
         * Better use 'outline' for setting one or more of the individual outline properties.
         */
        outlineStyle?: string;

        /**
         * CSS styling property that will be applied to text enclosed by a decoration.
         * Better use 'outline' for setting one or more of the individual outline properties.
         */
        outlineWidth?: string;

        /**
         * CSS styling property that will be applied to text enclosed by a decoration.
         */
        border?: string;

        /**
         * CSS styling property that will be applied to text enclosed by a decoration.
         * Better use 'border' for setting one or more of the individual border properties.
         */
        borderColor?: string | ThemeColor;

        /**
         * CSS styling property that will be applied to text enclosed by a decoration.
         * Better use 'border' for setting one or more of the individual border properties.
         */
        borderRadius?: string;

        /**
         * CSS styling property that will be applied to text enclosed by a decoration.
         * Better use 'border' for setting one or more of the individual border properties.
         */
        borderSpacing?: string;

        /**
         * CSS styling property that will be applied to text enclosed by a decoration.
         * Better use 'border' for setting one or more of the individual border properties.
         */
        borderStyle?: string;

        /**
         * CSS styling property that will be applied to text enclosed by a decoration.
         * Better use 'border' for setting one or more of the individual border properties.
         */
        borderWidth?: string;

        /**
         * CSS styling property that will be applied to text enclosed by a decoration.
         */
        fontStyle?: string;

        /**
         * CSS styling property that will be applied to text enclosed by a decoration.
         */
        fontWeight?: string;

        /**
         * CSS styling property that will be applied to text enclosed by a decoration.
         */
        textDecoration?: string;

        /**
         * CSS styling property that will be applied to text enclosed by a decoration.
         */
        cursor?: string;

        /**
         * CSS styling property that will be applied to text enclosed by a decoration.
         */
        color?: string | ThemeColor;

        /**
         * CSS styling property that will be applied to text enclosed by a decoration.
         */
        opacity?: string;

        /**
         * CSS styling property that will be applied to text enclosed by a decoration.
         */
        letterSpacing?: string;

        /**
         * An **absolute path** or an URI to an image to be rendered in the gutter.
         */
        gutterIconPath?: string | Uri;

        /**
         * Specifies the size of the gutter icon.
         * Available values are 'auto', 'contain', 'cover' and any percentage value.
         * For further information: https://msdn.microsoft.com/en-us/library/jj127316(v=vs.85).aspx
         */
        gutterIconSize?: string;

        /**
         * The color of the decoration in the overview ruler. Use rgba() and define transparent colors to play well with other decorations.
         */
        overviewRulerColor?: string | ThemeColor;

        /**
         * Defines the rendering options of the attachment that is inserted before the decorated text
         */
        before?: ThemableDecorationAttachmentRenderOptions;

        /**
         * Defines the rendering options of the attachment that is inserted after the decorated text
         */
        after?: ThemableDecorationAttachmentRenderOptions;
    }

    /**
     * Describes the behavior of decorations when typing/editing at their edges.
     */
    export enum DecorationRangeBehavior {
        /**
         * The decoration's range will widen when edits occur at the start or end.
         */
        OpenOpen = 0,
        /**
         * The decoration's range will not widen when edits occur at the start of end.
         */
        ClosedClosed = 1,
        /**
         * The decoration's range will widen when edits occur at the start, but not at the end.
         */
        OpenClosed = 2,
        /**
         * The decoration's range will widen when edits occur at the end, but not at the start.
         */
        ClosedOpen = 3
    }

    /**
     * Represents different positions for rendering a decoration in an [overview ruler](#DecorationRenderOptions.overviewRulerLane).
     * The overview ruler supports three lanes.
     */
    export enum OverviewRulerLane {
        Left = 1,
        Center = 2,
        Right = 4,
        Full = 7
    }

    /**
     * Represents rendering styles for a [text editor decoration](#TextEditorDecorationType).
     */
    export interface DecorationRenderOptions extends ThemableDecorationRenderOptions {
        /**
         * Should the decoration be rendered also on the whitespace after the line text.
         * Defaults to `false`.
         */
        isWholeLine?: boolean;

        /**
         * Customize the growing behavior of the decoration when edits occur at the edges of the decoration's range.
         * Defaults to `DecorationRangeBehavior.OpenOpen`.
         */
        rangeBehavior?: DecorationRangeBehavior;

        /**
         * The position in the overview ruler where the decoration should be rendered.
         */
        overviewRulerLane?: OverviewRulerLane;

        /**
         * Overwrite options for light themes.
         */
        light?: ThemableDecorationRenderOptions;

        /**
         * Overwrite options for dark themes.
         */
        dark?: ThemableDecorationRenderOptions;
    }

    /**
     * Represents different [reveal](#TextEditor.revealRange) strategies in a text editor.
     */
    export enum TextEditorRevealType {
        /**
         * The range will be revealed with as little scrolling as possible.
         */
        Default = 0,
        /**
         * The range will always be revealed in the center of the viewport.
         */
        InCenter = 1,
        /**
         * If the range is outside the viewport, it will be revealed in the center of the viewport.
         * Otherwise, it will be revealed with as little scrolling as possible.
         */
        InCenterIfOutsideViewport = 2,
        /**
         * The range will always be revealed at the top of the viewport.
         */
        AtTop = 3
    }

    /**
     * Represents a text editor.
     * To close editor use 'workbench.action.closeActiveEditor' command.
     */
    export interface TextEditor {
        /**
         * The document associated with this text editor. The document will be the same for the entire lifetime of this text editor.
         */
        readonly document: TextDocument;

        /**
         * The primary selection on this text editor. Shorthand for `TextEditor.selections[0]`.
         */
        selection: Selection;

        /**
         * The selections in this text editor. The primary selection is always at index 0.
         */
        selections: Selection[];

        /**
         * The current visible ranges in the editor (vertically).
         * This accounts only for vertical scrolling, and not for horizontal scrolling.
         */
        readonly visibleRanges: Range[];

        /**
         * Text editor options.
         */
        options: TextEditorOptions;

        /**
         * The column in which this editor shows. Will be `undefined` in case this
         * isn't one of the three main editors, e.g an embedded editor.
         */
        viewColumn?: ViewColumn;

        /**
         * Perform an edit on the document associated with this text editor.
         *
         * The given callback-function is invoked with an [edit-builder](#TextEditorEdit) which must
         * be used to make edits. Note that the edit-builder is only valid while the
         * callback executes.
         *
         * @param callback A function which can create edits using an [edit-builder](#TextEditorEdit).
         * @param options The undo/redo behavior around this edit. By default, undo stops will be created before and after this edit.
         * @return A promise that resolves with a value indicating if the edits could be applied.
         */
        edit(callback: (editBuilder: TextEditorEdit) => void, options?: { undoStopBefore: boolean; undoStopAfter: boolean; }): PromiseLike<boolean>;

        /**
         * Insert a [snippet](#SnippetString) and put the editor into snippet mode. "Snippet mode"
         * means the editor adds placeholders and additionals cursors so that the user can complete
         * or accept the snippet.
         *
         * @param snippet The snippet to insert in this edit.
         * @param location Position or range at which to insert the snippet, defaults to the current editor selection or selections.
         * @param options The undo/redo behavior around this edit. By default, undo stops will be created before and after this edit.
         * @return A promise that resolves with a value indicating if the snippet could be inserted. Note that the promise does not signal
         * that the snippet is completely filled-in or accepted.
         */
        insertSnippet(snippet: SnippetString, location?: Position | Range | Position[] | Range[], options?: { undoStopBefore: boolean; undoStopAfter: boolean; }): PromiseLike<boolean>;

        /**
         * Adds a set of decorations to the text editor. If a set of decorations already exists with
         * the given [decoration type](#TextEditorDecorationType), they will be replaced.
         *
         * @see [createTextEditorDecorationType](#window.createTextEditorDecorationType).
         *
         * @param decorationType A decoration type.
         * @param rangesOrOptions Either [ranges](#Range) or more detailed [options](#DecorationOptions).
         */
        setDecorations(decorationType: TextEditorDecorationType, rangesOrOptions: Range[] | DecorationOptions[]): void;

        /**
         * Scroll as indicated by `revealType` in order to reveal the given range.
         *
         * @param range A range.
         * @param revealType The scrolling strategy for revealing `range`.
         */
        revealRange(range: Range, revealType?: TextEditorRevealType): void;
    }

    /**
     *
     */
    export interface TextEditorEdit {
        /**
         * Replace a certain text region with a new value.
         * You can use \r\n or \n in `value` and they will be normalized to the current [document](#TextDocument).
         *
         * @param location The range this operation should remove.
         * @param value The new text this operation should insert after removing `location`.
         */
        replace(location: Position | Range | Selection, value: string): void;

        /**
         * Insert text at a location.
         * You can use \r\n or \n in `value` and they will be normalized to the current [document](#TextDocument).
         * Although the equivalent text edit can be made with [replace](#TextEditorEdit.replace), `insert` will produce a different resulting selection (it will get moved).
         *
         * @param location The position where the new text should be inserted.
         * @param value The new text this operation should insert.
         */
        insert(location: Position, value: string): void;

        /**
         * Delete a certain text region.
         *
         * @param location The range this operation should remove.
         */
        delete(location: Range | Selection): void;

        /**
         * Set the end of line sequence.
         *
         * @param endOfLine The new end of line for the [document](#TextDocument).
         */
        setEndOfLine(endOfLine: EndOfLine): void;
    }

    /**
     * Represents a line of text, such as a line of source code.
     *
     * TextLine objects are __immutable__. When a [document](#TextDocument) changes,
     * previously retrieved lines will not represent the latest state.
     */
    export interface TextLine {
        /**
         * The zero-based line number.
         */
        readonly lineNumber: number;

        /**
         * The text of this line without the line separator characters.
         */
        readonly text: string;

        /**
         * The range this line covers without the line separator characters.
         */
        readonly range: Range;

        /**
         * The range this line covers with the line separator characters.
         */
        readonly rangeIncludingLineBreak: Range;

        /**
         * The offset of the first character which is not a whitespace character as defined
         * by `/\s/`. **Note** that if a line is all whitespaces the length of the line is returned.
         */
        readonly firstNonWhitespaceCharacterIndex: number;

        /**
         * Whether this line is whitespace only, shorthand
         * for [TextLine.firstNonWhitespaceCharacterIndex](#TextLine.firstNonWhitespaceCharacterIndex) === [TextLine.text.length](#TextLine.text).
         */
        readonly isEmptyOrWhitespace: boolean;
    }

    /**
     * Represents an end of line character sequence in a [document](#TextDocument).
     */
    export enum EndOfLine {
        /**
         * The line feed `\n` character.
         */
        LF = 1,
        /**
         * The carriage return line feed `\r\n` sequence.
         */
        CRLF = 2
    }

    /**
     * A universal resource identifier representing either a file on disk
     * or another resource, like untitled resources.
     */
    export class Uri {

        /**
         * Create an URI from a file system path. The [scheme](#Uri.scheme)
         * will be `file`.
         *
         * @param path A file system or UNC path.
         * @return A new Uri instance.
         */
        static file(path: string): Uri;

        /**
         * Create an URI from a string. Will throw if the given value is not
         * valid.
         *
         * @param value The string value of an Uri.
         * @return A new Uri instance.
         */
        static parse(value: string): Uri;

        /**
         * Use the `file` and `parse` factory functions to create new `Uri` objects.
         */
        private constructor(scheme: string, authority: string, path: string, query: string, fragment: string);

        /**
         * Scheme is the `http` part of `http://www.msft.com/some/path?query#fragment`.
         * The part before the first colon.
         */
        readonly scheme: string;

        /**
         * Authority is the `www.msft.com` part of `http://www.msft.com/some/path?query#fragment`.
         * The part between the first double slashes and the next slash.
         */
        readonly authority: string;

        /**
         * Path is the `/some/path` part of `http://www.msft.com/some/path?query#fragment`.
         */
        readonly path: string;

        /**
         * Query is the `query` part of `http://www.msft.com/some/path?query#fragment`.
         */
        readonly query: string;

        /**
         * Fragment is the `fragment` part of `http://www.msft.com/some/path?query#fragment`.
         */
        readonly fragment: string;

        /**
         * The string representing the corresponding file system path of this Uri.
         *
         * Will handle UNC paths and normalize windows drive letters to lower-case. Also
         * uses the platform specific path separator. Will *not* validate the path for
         * invalid characters and semantics. Will *not* look at the scheme of this Uri.
         */
        readonly fsPath: string;

        /**
         * Derive a new Uri from this Uri.
         *
         * ```ts
         * let file = Uri.parse('before:some/file/path');
         * let other = file.with({ scheme: 'after' });
         * assert.ok(other.toString() === 'after:some/file/path');
         * ```
         *
         * @param change An object that describes a change to this Uri. To unset components use `null` or
         *  the empty string.
         * @return A new Uri that reflects the given change. Will return `this` Uri if the change
         *  is not changing anything.
         */
        with(change: { scheme?: string; authority?: string; path?: string; query?: string; fragment?: string }): Uri;

        /**
         * Returns a string representation of this Uri. The representation and normalization
         * of a URI depends on the scheme. The resulting string can be safely used with
         * [Uri.parse](#Uri.parse).
         *
         * @param skipEncoding Do not percentage-encode the result, defaults to `false`. Note that
         *  the `#` and `?` characters occuring in the path will always be encoded.
         * @returns A string representation of this Uri.
         */
        toString(skipEncoding?: boolean): string;

        /**
         * Returns a JSON representation of this Uri.
         *
         * @return An object.
         */
        toJSON(): any;
    }

    /**
     * Represents a text document, such as a source file. Text documents have
     * [lines](#TextLine) and knowledge about an underlying resource like a file.
     */
    export interface TextDocument {
        /**
         * The associated uri for this document.
         *
         * *Note* that most documents use the `file`-scheme, which means they are files on disk. However, **not** all documents are
         * saved on disk and therefore the `scheme` must be checked before trying to access the underlying file or siblings on disk.
         *
         * @see [FileSystemProvider](#FileSystemProvider)
         * @see [TextDocumentContentProvider](#TextDocumentContentProvider)
         */
        readonly uri: Uri;

        /**
         * The file system path of the associated resource. Shorthand
         * notation for [TextDocument.uri.fsPath](#TextDocument.uri). Independent of the uri scheme.
         */
        readonly fileName: string;

        /**
         * Is this document representing an untitled file which has never been saved yet. *Note* that
         * this does not mean the document will be saved to disk, use [`uri.scheme`](#Uri.scheme)
         * to figure out where a document will be [saved](#FileSystemProvider), e.g. `file`, `ftp` etc.
         */
        readonly isUntitled: boolean;

        /**
         * The identifier of the language associated with this document.
         */
        readonly languageId: string;

        /**
         * The version number of this document (it will strictly increase after each
         * change, including undo/redo).
         */
        readonly version: number;

        /**
         * `true` if there are unpersisted changes.
         */
        readonly isDirty: boolean;

        /**
         * `true` if the document have been closed. A closed document isn't synchronized anymore
         * and won't be re-used when the same resource is opened again.
         */
        readonly isClosed: boolean;

        /**
         * Save the underlying file.
         *
         * @return A promise that will resolve to true when the file
         * has been saved. If the file was not dirty or the save failed,
         * will return false.
         */
        save(): Promise<boolean>;

        /**
         * The [end of line](#EndOfLine) sequence that is predominately
         * used in this document.
         */
        readonly eol: EndOfLine;

        /**
         * The number of lines in this document.
         */
        readonly lineCount: number;

        /**
         * Returns a text line denoted by the line number. Note
         * that the returned object is *not* live and changes to the
         * document are not reflected.
         *
         * @param line A line number in [0, lineCount).
         * @return A [line](#TextLine).
         */
        lineAt(line: number): TextLine;

        /**
         * Returns a text line denoted by the position. Note
         * that the returned object is *not* live and changes to the
         * document are not reflected.
         *
         * The position will be [adjusted](#TextDocument.validatePosition).
         *
         * @see [TextDocument.lineAt](#TextDocument.lineAt)
         * @param position A position.
         * @return A [line](#TextLine).
         */
        lineAt(position: Position): TextLine;

        /**
         * Converts the position to a zero-based offset.
         *
         * The position will be [adjusted](#TextDocument.validatePosition).
         *
         * @param position A position.
         * @return A valid zero-based offset.
         */
        offsetAt(position: Position): number;

        /**
         * Converts a zero-based offset to a position.
         *
         * @param offset A zero-based offset.
         * @return A valid [position](#Position).
         */
        positionAt(offset: number): Position;

        /**
         * Get the text of this document. A substring can be retrieved by providing
         * a range. The range will be [adjusted](#TextDocument.validateRange).
         *
         * @param range Include only the text included by the range.
         * @return The text inside the provided range or the entire text.
         */
        getText(range?: Range): string;

        /**
         * Get a word-range at the given position. By default words are defined by
         * common separators, like space, -, _, etc. In addition, per languge custom
         * [word definitions](#LanguageConfiguration.wordPattern) can be defined. It
         * is also possible to provide a custom regular expression.
         *
         * * *Note 1:* A custom regular expression must not match the empty string and
         * if it does, it will be ignored.
         * * *Note 2:* A custom regular expression will fail to match multiline strings
         * and in the name of speed regular expressions should not match words with
         * spaces. Use [`TextLine.text`](#TextLine.text) for more complex, non-wordy, scenarios.
         *
         * The position will be [adjusted](#TextDocument.validatePosition).
         *
         * @param position A position.
         * @param regex Optional regular expression that describes what a word is.
         * @return A range spanning a word, or `undefined`.
         */
        getWordRangeAtPosition(position: Position, regex?: RegExp): Range | undefined;

        /**
         * Ensure a range is completely contained in this document.
         *
         * @param range A range.
         * @return The given range or a new, adjusted range.
         */
        validateRange(range: Range): Range;

        /**
         * Ensure a position is contained in the range of this document.
         *
         * @param position A position.
         * @return The given position or a new, adjusted position.
         */
        validatePosition(position: Position): Position;
    }

    /**
     * Represents reasons why a text document is saved.
     */
    export enum TextDocumentSaveReason {

        /**
         * Manually triggered, e.g. by the user pressing save, by starting debugging,
         * or by an API call.
         */
        Manual = 1,

        /**
         * Automatic after a delay.
         */
        AfterDelay = 2,

        /**
         * When the editor lost focus.
         */
        FocusOut = 3
    }

    /**
     * An event that is fired when a [document](#TextDocument) will be saved.
     *
     * To make modifications to the document before it is being saved, call the
     * [`waitUntil`](#TextDocumentWillSaveEvent.waitUntil)-function with a thenable
     * that resolves to an array of [text edits](#TextEdit).
     */
    export interface TextDocumentWillSaveEvent {

        /**
         * The document that will be saved.
         */
        document: TextDocument;

        /**
         * The reason why save was triggered.
         */
        reason: TextDocumentSaveReason;

        /**
         * Allows to pause the event loop and to apply [pre-save-edits](#TextEdit).
         * Edits of subsequent calls to this function will be applied in order. The
         * edits will be *ignored* if concurrent modifications of the document happened.
         *
         * *Note:* This function can only be called during event dispatch and not
         * in an asynchronous manner:
         *
         * ```ts
         * workspace.onWillSaveTextDocument(event => {
         *  // async, will *throw* an error
         *  setTimeout(() => event.waitUntil(promise));
         *
         *  // sync, OK
         *  event.waitUntil(promise);
         * })
         * ```
         *
         * @param thenable A thenable that resolves to [pre-save-edits](#TextEdit).
         */
        waitUntil(thenable: PromiseLike<TextEdit[]>): void;

        /**
         * Allows to pause the event loop until the provided thenable resolved.
         *
         * *Note:* This function can only be called during event dispatch.
         *
         * @param thenable A thenable that delays saving.
         */
        waitUntil(thenable: PromiseLike<any>): void;
    }

    /**
     * An event that is fired when files are going to be created.
     *
     * To make modifications to the workspace before the files are created,
     * call the [`waitUntil](#FileWillCreateEvent.waitUntil)-function with a
     * thenable that resolves to a [workspace edit](#WorkspaceEdit).
     */
    export interface FileWillCreateEvent {

        /**
         * The files that are going to be created.
         */
        readonly files: ReadonlyArray<Uri>;

        /**
         * Allows to pause the event and to apply a [workspace edit](#WorkspaceEdit).
         *
         * *Note:* This function can only be called during event dispatch and not
         * in an asynchronous manner:
         *
         * ```ts
         * workspace.onWillCreateFiles(event => {
         * 	// async, will *throw* an error
         * 	setTimeout(() => event.waitUntil(promise));
         *
         * 	// sync, OK
         * 	event.waitUntil(promise);
         * })
         * ```
         *
         * @param thenable A thenable that delays saving.
         */
        waitUntil(thenable: Thenable<WorkspaceEdit>): void;

        /**
         * Allows to pause the event until the provided thenable resolves.
         *
         * *Note:* This function can only be called during event dispatch.
         *
         * @param thenable A thenable that delays saving.
         */
        waitUntil(thenable: Thenable<any>): void;
    }

    /**
     * An event that is fired after files are created.
     */
    export interface FileCreateEvent {

        /**
         * The files that got created.
         */
        readonly files: ReadonlyArray<Uri>;
    }

    /**
     * An event that is fired when files are going to be deleted.
     *
     * To make modifications to the workspace before the files are deleted,
     * call the [`waitUntil](#FileWillCreateEvent.waitUntil)-function with a
     * thenable that resolves to a [workspace edit](#WorkspaceEdit).
     */
    export interface FileWillDeleteEvent {

        /**
         * The files that are going to be deleted.
         */
        readonly files: ReadonlyArray<Uri>;

        /**
         * Allows to pause the event and to apply a [workspace edit](#WorkspaceEdit).
         *
         * *Note:* This function can only be called during event dispatch and not
         * in an asynchronous manner:
         *
         * ```ts
         * workspace.onWillCreateFiles(event => {
         * 	// async, will *throw* an error
         * 	setTimeout(() => event.waitUntil(promise));
         *
         * 	// sync, OK
         * 	event.waitUntil(promise);
         * })
         * ```
         *
         * @param thenable A thenable that delays saving.
         */
        waitUntil(thenable: Thenable<WorkspaceEdit>): void;

        /**
         * Allows to pause the event until the provided thenable resolves.
         *
         * *Note:* This function can only be called during event dispatch.
         *
         * @param thenable A thenable that delays saving.
         */
        waitUntil(thenable: Thenable<any>): void;
    }

    /**
     * An event that is fired after files are deleted.
     */
    export interface FileDeleteEvent {

        /**
         * The files that got deleted.
         */
        readonly files: ReadonlyArray<Uri>;
    }

    /**
     * An event that is fired when files are going to be renamed.
     *
     * To make modifications to the workspace before the files are renamed,
     * call the [`waitUntil](#FileWillCreateEvent.waitUntil)-function with a
     * thenable that resolves to a [workspace edit](#WorkspaceEdit).
     */
    export interface FileWillRenameEvent {

        /**
         * The files that are going to be renamed.
         */
        readonly files: ReadonlyArray<{ oldUri: Uri, newUri: Uri }>;

        /**
         * Allows to pause the event and to apply a [workspace edit](#WorkspaceEdit).
         *
         * *Note:* This function can only be called during event dispatch and not
         * in an asynchronous manner:
         *
         * ```ts
         * workspace.onWillCreateFiles(event => {
         * 	// async, will *throw* an error
         * 	setTimeout(() => event.waitUntil(promise));
         *
         * 	// sync, OK
         * 	event.waitUntil(promise);
         * })
         * ```
         *
         * @param thenable A thenable that delays saving.
         */
        waitUntil(thenable: Thenable<WorkspaceEdit>): void;

        /**
         * Allows to pause the event until the provided thenable resolves.
         *
         * *Note:* This function can only be called during event dispatch.
         *
         * @param thenable A thenable that delays saving.
         */
        waitUntil(thenable: Thenable<any>): void;
    }

    /**
     * An event that is fired after files are renamed.
     */
    export interface FileRenameEvent {

        /**
         * The files that got renamed.
         */
        readonly files: ReadonlyArray<{ oldUri: Uri, newUri: Uri }>;
    }

    export interface TextDocumentChangeEvent {
        document: TextDocument;

        contentChanges: TextDocumentContentChangeEvent[];
    }

    export interface TextDocumentContentChangeEvent {
        range: Range;
        /**
         * The offset of the range that got replaced.
         */
        rangeOffset: number;
        /**
         * The length of the range that got replaced.
         */
        rangeLength: number;
        /**
         * The new text for the range.
         */
        text: string;
    }

    /**
     * Rendering style of the cursor.
     */
    export enum TextEditorCursorStyle {
        /**
         * Render the cursor as a vertical thick line.
         */
        Line = 1,
        /**
         * Render the cursor as a block filled.
         */
        Block = 2,
        /**
         * Render the cursor as a thick horizontal line.
         */
        Underline = 3,
        /**
         * Render the cursor as a vertical thin line.
         */
        LineThin = 4,
        /**
         * Render the cursor as a block outlined.
         */
        BlockOutline = 5,
        /**
         * Render the cursor as a thin horizontal line.
         */
        UnderlineThin = 6
    }

    /**
     * Rendering style of the line numbers.
     */
    export enum TextEditorLineNumbersStyle {
        /**
         * Do not render the line numbers.
         */
        Off = 0,
        /**
         * Render the line numbers.
         */
        On = 1,
        /**
         * Render the line numbers with values relative to the primary cursor location.
         */
        Relative = 2
    }

    /**
     * Represents a text editor's options
     */
    export interface TextEditorOptions {
        /**
         * The size in spaces a tab takes. This is used for two purposes:
         *  - the rendering width of a tab character;
         *  - the number of spaces to insert when [insertSpaces](#TextEditorOptions.insertSpaces) is true.
         *
         * When getting a text editor's options, this property will always be a number (resolved).
         * When setting a text editor's options, this property is optional and it can be a number or `"auto"`.
         */
        tabSize?: number | string;

        /**
         * When pressing Tab insert [n](#TextEditorOptions.tabSize) spaces.
         * When getting a text editor's options, this property will always be a boolean (resolved).
         * When setting a text editor's options, this property is optional and it can be a boolean or `"auto"`.
         */
        insertSpaces?: boolean | string;

        /**
         * The rendering style of the cursor in this editor.
         * When getting a text editor's options, this property will always be present.
         * When setting a text editor's options, this property is optional.
         */
        cursorStyle?: TextEditorCursorStyle;

        /**
         * Render relative line numbers w.r.t. the current line number.
         * When getting a text editor's options, this property will always be present.
         * When setting a text editor's options, this property is optional.
         */
        lineNumbers?: TextEditorLineNumbersStyle;
    }

    /**
     * Denotes a location of an editor in the window. Editors can be arranged in a grid
     * and each column represents one editor location in that grid by counting the editors
     * in order of their appearance.
     */
    export enum ViewColumn {
        /**
         * A *symbolic* editor column representing the currently active column. This value
         * can be used when opening editors, but the *resolved* [viewColumn](#TextEditor.viewColumn)-value
         * of editors will always be `One`, `Two`, `Three`,... or `undefined` but never `Active`.
         */
        Active = -1,
        /**
         * A *symbolic* editor column representing the column to the side of the active one. This value
         * can be used when opening editors, but the *resolved* [viewColumn](#TextEditor.viewColumn)-value
         * of editors will always be `One`, `Two`, `Three`,... or `undefined` but never `Beside`.
         */
        Beside = -2,
        /**
         * The first editor column.
         */
        One = 1,
        /**
         * The second editor column.
         */
        Two = 2,
        /**
         * The third editor column.
         */
        Three = 3,
        /**
         * The fourth editor column.
         */
        Four = 4,
        /**
         * The fifth editor column.
         */
        Five = 5,
        /**
         * The sixth editor column.
         */
        Six = 6,
        /**
         * The seventh editor column.
         */
        Seven = 7,
        /**
         * The eighth editor column.
         */
        Eight = 8,
        /**
         * The ninth editor column.
         */
        Nine = 9
    }

    /**
     * Represents a typed event.
     */
    export interface Event<T> {

        /**
         *
         * @param listener The listener function will be call when the event happens.
         * @param thisArgs The 'this' which will be used when calling the event listener.
         * @param disposables An array to which a {{IDisposable}} will be added.
         * @return a disposable to remove the listener again.
         */
        (listener: (e: T) => any, thisArgs?: any, disposables?: Disposable[]): Disposable;
    }

    /**
     * An event emitter used to create and fire an [event](#Event) or to subscribe to.
     */
    export class EventEmitter<T> {
        /**
         * The event listeners can subscribe to
         */
        event: Event<T>;

        /**
         * Fire the event and pass data object
         * @param data
         */
        fire(data?: T): void;

        /**
         * Dispose this object
         */
        dispose(): void;
    }

    /**
     * A file system watcher notifies about changes to files and folders
     * on disk.
     *
     * To get an instance of a `FileSystemWatcher` use
     * [createFileSystemWatcher](#workspace.createFileSystemWatcher).
     */
    export interface FileSystemWatcher extends Disposable {

        /**
         * true if this file system watcher has been created such that
         * it ignores creation file system events.
         */
        ignoreCreateEvents: boolean;

        /**
         * true if this file system watcher has been created such that
         * it ignores change file system events.
         */
        ignoreChangeEvents: boolean;

        /**
         * true if this file system watcher has been created such that
         * it ignores delete file system events.
         */
        ignoreDeleteEvents: boolean;

        /**
         * An event which fires on file/folder creation.
         */
        onDidCreate: Event<Uri>;

        /**
         * An event which fires on file/folder change.
         */
        onDidChange: Event<Uri>;

        /**
         * An event which fires on file/folder deletion.
         */
        onDidDelete: Event<Uri>;
    }

    /**
     * A cancellation token used to request cancellation on long running
     * or asynchronous task.
     */
    export interface CancellationToken {
        readonly isCancellationRequested: boolean;
        /*
         * An event emitted when cancellation is requested
         * @event
         */
        readonly onCancellationRequested: Event<any>;

    }

    /**
     * A cancellation token source create and manage a [cancellation token](#CancellationToken)
     */
    export class CancellationTokenSource {
        token: CancellationToken;
        cancel(): void;
        dispose(): void;
    }

    /**
     * A text document content provider allows to add readonly documents
     * to the editor, such as source from a dll or generated html from md.
     *
     * Content providers are [registered](#workspace.registerTextDocumentContentProvider)
     * for a [uri-scheme](#Uri.scheme). When a uri with that scheme is to
     * be [loaded](#workspace.openTextDocument) the content provider is
     * asked.
     */
    export interface TextDocumentContentProvider {

        /**
         * An event to signal a resource has changed.
         */
        onDidChange?: Event<Uri>;

        /**
         * Provide textual content for a given uri.
         *
         * The editor will use the returned string-content to create a readonly
         * [document](#TextDocument). Resources allocated should be released when
         * the corresponding document has been [closed](#workspace.onDidCloseTextDocument).
         *
         * @param uri An uri which scheme matches the scheme this provider was [registered](#workspace.registerTextDocumentContentProvider) for.
         * @param token A cancellation token.
         * @return A string or a thenable that resolves to such.
         */
        provideTextDocumentContent(uri: Uri, token: CancellationToken): ProviderResult<string>;
    }

    /**
     * A light-weight user input UI that is initially not visible. After
     * configuring it through its properties the extension can make it
     * visible by calling [QuickInput.show](#QuickInput.show).
     *
     * There are several reasons why this UI might have to be hidden and
     * the extension will be notified through [QuickInput.onDidHide](#QuickInput.onDidHide).
     * (Examples include: an explicit call to [QuickInput.hide](#QuickInput.hide),
     * the user pressing Esc, some other input UI opening, etc.)
     *
     * A user pressing Enter or some other gesture implying acceptance
     * of the current state does not automatically hide this UI component.
     * It is up to the extension to decide whether to accept the user's input
     * and if the UI should indeed be hidden through a call to [QuickInput.hide](#QuickInput.hide).
     *
     * When the extension no longer needs this input UI, it should
     * [QuickInput.dispose](#QuickInput.dispose) it to allow for freeing up
     * any resources associated with it.
     *
     * See [QuickPick](#QuickPick) and [InputBox](#InputBox) for concrete UIs.
     */
    export interface QuickInput {

        /**
         * An optional title.
         */
        title: string | undefined;

        /**
         * An optional current step count.
         */
        step: number | undefined;

        /**
         * An optional total step count.
         */
        totalSteps: number | undefined;

        /**
         * If the UI should allow for user input. Defaults to true.
         *
         * Change this to false, e.g., while validating user input or
         * loading data for the next step in user input.
         */
        enabled: boolean;

        /**
         * If the UI should show a progress indicator. Defaults to false.
         *
         * Change this to true, e.g., while loading more data or validating
         * user input.
         */
        busy: boolean;

        /**
         * If the UI should stay open even when loosing UI focus. Defaults to false.
         */
        ignoreFocusOut: boolean;

        /**
         * Makes the input UI visible in its current configuration. Any other input
         * UI will first fire an [QuickInput.onDidHide](#QuickInput.onDidHide) event.
         */
        show(): void;

        /**
         * Hides this input UI. This will also fire an [QuickInput.onDidHide](#QuickInput.onDidHide)
         * event.
         */
        hide(): void;

        /**
         * An event signaling when this input UI is hidden.
         *
         * There are several reasons why this UI might have to be hidden and
         * the extension will be notified through [QuickInput.onDidHide](#QuickInput.onDidHide).
         * (Examples include: an explicit call to [QuickInput.hide](#QuickInput.hide),
         * the user pressing Esc, some other input UI opening, etc.)
         */
        onDidHide: Event<void>;

        /**
         * Dispose of this input UI and any associated resources. If it is still
         * visible, it is first hidden. After this call the input UI is no longer
         * functional and no additional methods or properties on it should be
         * accessed. Instead a new input UI should be created.
         */
        dispose(): void;
    }

    /**
     * Something that can be selected from a list of items.
     */
    export interface QuickPickItem {

        /**
         * The item label
         */
        label: string;

        /**
         * The item description
         */
        description?: string;

        /**
         * The item detail
         */
        detail?: string;

        /**
         * Used for [QuickPickOptions.canPickMany](#QuickPickOptions.canPickMany)
         * not implemented yet
         */
        picked?: boolean;

        /**
         * Used to display the group label in the right corner of item
         */
        groupLabel?: string;

        /**
         * Used to display border after item
         */
        showBorder?: boolean;
    }

    /**
     * Button for an action in a [QuickPick](#QuickPick) or [InputBox](#InputBox).
     */
    export interface QuickInputButton {

        /**
         * Icon for the button.
         */
        readonly iconPath: Uri | { light: Uri; dark: Uri } | ThemeIcon;

        /**
         * An optional tooltip.
         */
        readonly tooltip?: string | undefined;
    }

    /**
     * A concrete [QuickInput](#QuickInput) to let the user pick an item from a
     * list of items of type T. The items can be filtered through a filter text field and
     * there is an option [canSelectMany](#QuickPick.canSelectMany) to allow for
     * selecting multiple items.
     *
     * Note that in many cases the more convenient [window.showQuickPick](#window.showQuickPick)
     * is easier to use. [window.createQuickPick](#window.createQuickPick) should be used
     * when [window.showQuickPick](#window.showQuickPick) does not offer the required flexibility.
     */
    export interface QuickPick<T extends QuickPickItem> extends QuickInput {

        /**
         * Current value of the filter text.
         */
        value: string;

        /**
         * Optional placeholder in the filter text.
         */
        placeholder: string | undefined;

        /**
         * An event signaling when the value of the filter text has changed.
         */
        readonly onDidChangeValue: Event<string>;

        /**
         * An event signaling when the user indicated acceptance of the selected item(s).
         */
        readonly onDidAccept: Event<void>;

        /**
         * Buttons for actions in the UI.
         */
        buttons: ReadonlyArray<QuickInputButton>;

        /**
         * An event signaling when a button was triggered.
         */
        readonly onDidTriggerButton: Event<QuickInputButton>;

        /**
         * Items to pick from.
         */
        items: ReadonlyArray<T>;

        /**
         * If multiple items can be selected at the same time. Defaults to false.
         */
        canSelectMany: boolean;

        /**
         * If the filter text should also be matched against the description of the items. Defaults to false.
         */
        matchOnDescription: boolean;

        /**
         * If the filter text should also be matched against the detail of the items. Defaults to false.
         */
        matchOnDetail: boolean;

        /**
         * Active items. This can be read and updated by the extension.
         */
        activeItems: ReadonlyArray<T>;

        /**
         * An event signaling when the active items have changed.
         */
        readonly onDidChangeActive: Event<T[]>;

        /**
         * Selected items. This can be read and updated by the extension.
         */
        selectedItems: ReadonlyArray<T>;

        /**
         * An event signaling when the selected items have changed.
         */
        readonly onDidChangeSelection: Event<T[]>;
    }

    /**
     * Options for configuration behavior of the quick pick
     */
    export interface QuickPickOptions {
        /**
         * A flag to include the description when filtering
         */
        matchOnDescription?: boolean;

        /**
         *  A flag to include the detail when filtering
         */
        matchOnDetail?: boolean;

        /**
         * The place holder in input box
         */
        placeHolder?: string;

        /**
         * If `true` prevent picker closing when it's loses focus
         */
        ignoreFocusOut?: boolean;

        /**
         * If `true` make picker accept multiple selections.
         * Not implemented yet
         */
        canPickMany?: boolean;

        /**
         * Function that is invoked when item selected
         */
        onDidSelectItem?(item: QuickPickItem | string): any;
    }

    /**
     * Options to configure the behaviour of the [workspace folder](#WorkspaceFolder) pick UI.
     */
    export interface WorkspaceFolderPickOptions {

        /**
         * An optional string to show as place holder in the input box to guide the user what to pick on.
         */
        placeHolder?: string;

        /**
         * Set to `true` to keep the picker open when focus moves to another part of the editor or to another window.
         */
        ignoreFocusOut?: boolean;
    }

    /**
     * Options to configure the behavior of the input box UI.
     */
    export interface InputBoxOptions {

        /**
         * The value to prefill in the input box.
         */
        value?: string;

        /**
         * Selection of the prefilled [`value`](#InputBoxOptions.value). Defined as tuple of two number where the
         * first is the inclusive start index and the second the exclusive end index. When `undefined` the whole
         * word will be selected, when empty (start equals end) only the cursor will be set,
         * otherwise the defined range will be selected.
         */
        valueSelection?: [number, number];

        /**
         * The text to display underneath the input box.
         */
        prompt?: string;

        /**
         * An optional string to show as place holder in the input box to guide the user what to type.
         */
        placeHolder?: string;

        /**
         * Set to `true` to show a password prompt that will not show the typed value.
         */
        password?: boolean;

        /**
         * Set to `true` to keep the input box open when focus moves to another part of the editor or to another window.
         */
        ignoreFocusOut?: boolean;

        /**
         * An optional function that will be called to validate input and to give a hint
         * to the user.
         *
         * @param value The current value of the input box.
         * @return A human readable string which is presented as diagnostic message.
         * Return `undefined`, or the empty string when 'value' is valid.
         */
        validateInput?(value: string): string | undefined | PromiseLike<string | undefined>;

        /**
         * An optional function that will be called on Enter key.
         */
        onAccept?(): void;
    }

    /**
     * Namespace for dealing with commands. In short, a command is a function with a
     * unique identifier. The function is sometimes also called _command handler_.
     *
     * Commands can be added using the [registerCommand](#commands.registerCommand) and
     * [registerTextEditorCommand](#commands.registerTextEditorCommand) functions.
     * Registration can be split in two step: first register command without handler,
     * second register handler by command id.
     *
     * Any contributed command are available to any plugin, command can be invoked
     * by [executeCommand](#commands.executeCommand) function.
     *
     * Simple example that register command:
     * ```javascript
     * theia.commands.registerCommand({id:'say.hello.command'}, ()=>{
     *     console.log("Hello World!");
     * });
     * ```
     *
     * Simple example that invoke command:
     *
     * ```javascript
     * theia.commands.executeCommand('core.about');
     * ```
     */
    export namespace commands {
        /**
         * Register the given command and handler if present.
         *
         * Throw if a command is already registered for the given command identifier.
         */
        export function registerCommand(command: CommandDescription | string, handler?: (...args: any[]) => any, thisArg?: any): Disposable;

        /**
         * Register the given handler for the given command identifier.
         *
         * @param commandId a given command id
         * @param handler a command handler
         *
         * Throw if a handler for the given command identifier is already registered.
         */
        export function registerHandler(commandId: string, handler: (...args: any[]) => any, thisArg?: any): Disposable;

        /**
         * Registers a text editor command that can be invoked via a keyboard shortcut,
         * a menu item, an action, or directly.
         *
         * Text editor commands are different from ordinary [commands](#commands.registerCommand) as
         * they only execute when there is an active editor when the command is called. Also, the
         * command handler of an editor command has access to the active editor and to an
         * [edit](#TextEditorEdit)-builder.
         *
         * @param command A unique identifier for the command.
         * @param callback A command handler function with access to an [editor](#TextEditor) and an [edit](#TextEditorEdit).
         * @param thisArg The `this` context used when invoking the handler function.
         * @return Disposable which unregisters this command on disposal.
         */
        export function registerTextEditorCommand(command: string, callback: (textEditor: TextEditor, edit: TextEditorEdit, ...args: any[]) => void, thisArg?: any): Disposable;

        /**
         * Execute the active handler for the given command and arguments.
         *
         * Reject if a command cannot be executed.
         */
        export function executeCommand<T>(commandId: string, ...args: any[]): PromiseLike<T | undefined>;

        /**
         * Retrieve the list of all available commands. Commands starting an underscore are
         * treated as internal commands.
         *
         * @param filterInternal Set `true` to not see internal commands (starting with an underscore)
         * @return Thenable that resolves to a list of command ids.
         */
        export function getCommands(filterInternal?: boolean): PromiseLike<string[]>;
    }

    /**
     * Represents an action that is shown with a message.
     */
    export interface MessageItem {

        /**
         * A message title.
         */
        title: string;

        /**
         * Indicates that the item should be triggered
         * when the user cancels the dialog.
         *
         * Note: this option is ignored for non-modal messages.
         */
        isCloseAffordance?: boolean;
    }

    /**
     * Options to configure the message behavior.
     */
    export interface MessageOptions {

        /**
         * Indicates that this message should be modal.
         */
        modal?: boolean;
    }

    /**
     * Represents the alignment of status bar items.
     */
    export enum StatusBarAlignment {

        /**
         * Aligned to the left side.
         */
        Left = 1,

        /**
         * Aligned to the right side.
         */
        Right = 2
    }

    /**
     * A status bar item is a status bar contribution that can
     * show text and icons and run a command on click.
     */
    export interface StatusBarItem {

        /**
         * The alignment of this item.
         */
        readonly alignment: StatusBarAlignment;

        /**
         * The priority of this item. Higher value means the item should
         * be shown more to the left.
         */
        readonly priority: number;

        /**
         * The text to show for the entry. To set a text with icon use the following pattern in text string:
         * $(fontawesomeClassName)
         */
        text: string;

        /**
         * The tooltip text when you hover over this entry.
         */
        tooltip: string | undefined;

        /**
         * The foreground color for this entry.
         */
        color: string | ThemeColor | undefined;

        /**
         * The identifier of a command to run on click.
         */
        command: string | Command | undefined;

        /**
         * Shows the entry in the status bar.
         */
        show(): void;

        /**
         * Hide the entry in the status bar.
         */
        hide(): void;

        /**
         * Dispose and free associated resources. Hide the entry in the status bar.
         */
        dispose(): void;
    }

    /**
     * A reference to one of the workbench colors.
     * Using a theme color is preferred over a custom color as it gives theme authors and users the possibility to change the color.
     */
    export class ThemeColor {
        /**
         * Creates a reference to a theme color.
         */
        constructor(id: string);
    }

    /**
     * A reference to a named icon. Currently only [File](#ThemeIcon.File) and [Folder](#ThemeIcon.Folder) are supported.
     * Using a theme icon is preferred over a custom icon as it gives theme authors the possibility to change the icons.
     */
    export class ThemeIcon {
        /**
         * Reference to a icon representing a file. The icon is taken from the current file icon theme or a placeholder icon.
         */
        static readonly File: ThemeIcon;

        /**
         * Reference to a icon representing a folder. The icon is taken from the current file icon theme or a placeholder icon.
         */
        static readonly Folder: ThemeIcon;

        private constructor(id: string);
    }

    /**
     * Represents the state of a window.
     */
    export interface WindowState {
        /**
         * Whether the current window is focused.
         */
        readonly focused: boolean;
    }

    /**
     * An output channel is a container for readonly textual information.
     */
    export interface OutputChannel {

        /**
         * The name of this output channel.
         */
        readonly name: string;

        /**
         * Append the given value to the channel.
         *
         * @param value
         */
        append(value: string): void;

        /**
         * Append the given value and a line feed character
         * to the channel.
         *
         * @param value
         */
        appendLine(value: string): void;

        /**
         * Removes all output from the channel.
         */
        clear(): void;

        /**
         * Reveal this channel in the UI.
         *
         * @param preserveFocus When 'true' the channel will not take focus.
         */
        show(preserveFocus?: boolean): void;

        /**
         * Hide this channel from the UI.
         */
        hide(): void;

        /**
         * Dispose and free associated resources.
         */
        dispose(): void;
    }

    /**
     * Options to configure the behaviour of a file open dialog.
     *
     * * Note 1: A dialog can select files, folders, or both. This is not true for Windows
     * which enforces to open either files or folder, but *not both*.
     * * Note 2: Explicitly setting `canSelectFiles` and `canSelectFolders` to `false` is futile
     * and the editor then silently adjusts the options to select files.
     */
    export interface OpenDialogOptions {
        /**
         * The resource the dialog shows when opened.
         */
        defaultUri?: Uri;

        /**
         * A human-readable string for the open button.
         */
        openLabel?: string;

        /**
         * Allow to select files, defaults to `true`.
         */
        canSelectFiles?: boolean;

        /**
         * Allow to select folders, defaults to `false`.
         */
        canSelectFolders?: boolean;

        /**
         * Allow to select many files or folders.
         */
        canSelectMany?: boolean;

        /**
         * A set of file filters that are used by the dialog. Each entry is a human readable label,
         * like "TypeScript", and an array of extensions, e.g.
         * ```ts
         * {
         *     'Images': ['png', 'jpg']
         *     'TypeScript': ['ts', 'tsx']
         * }
         * ```
         */
        filters?: { [name: string]: string[] };
    }

    /**
     * Options to configure the behaviour of a file save dialog.
     */
    export interface SaveDialogOptions {
        /**
         * The resource the dialog shows when opened.
         */
        defaultUri?: Uri;

        /**
         * A human-readable string for the save button.
         */
        saveLabel?: string;

        /**
         * A set of file filters that are used by the dialog. Each entry is a human readable label,
         * like "TypeScript", and an array of extensions, e.g.
         * ```ts
         * {
         *  'Images': ['png', 'jpg']
         *  'TypeScript': ['ts', 'tsx']
         * }
         * ```
         */
        filters?: { [name: string]: string[] };
    }

    /**
     * Options to configure the behaviour of a file upload dialog.
     */
    export interface UploadDialogOptions {

        /**
         * The resource, where files should be uploaded.
         */
        defaultUri?: Uri;
    }

    /**
     * Definition of the terminal emulator.
     */
    export interface Terminal {
        /**
         * Human readable representation of the terminal in the UI.
         */
        readonly name: string;

        /**
         * Terminal id.
         */
        readonly processId: PromiseLike<number>;

        /**
         * Send text to the terminal.
         * @param text - text content.
         * @param addNewLine - in case true - apply new line after the text, otherwise don't apply new line. This defaults to `true`.
         */
        sendText(text: string, addNewLine?: boolean): void;

        /**
         * Show created terminal on the UI.
         * @param preserveFocus - in case true - set up focus on the terminal widget, otherwise show terminal without focus.
         */
        show(preserveFocus?: boolean): void;

        /**
         * Hide terminal panel.
         */
        hide(): void;

        /**
         * Destroy terminal.
         */
        dispose(): void;
    }

    /**
     * Options to create terminal widget.
     */
    export interface TerminalOptions {
        /**
         * Human readable representation of the terminal in the UI.
         */
        name?: string;

        /**
         * Path to the executable shell. For example "/bin/bash", "bash", "sh".
         */
        shellPath?: string;

        /**
         * Arguments to configure executable shell. For example ["-l"] - run shell without login.
         */
        shellArgs?: string[];

        /**
         * Current working directory.
         */
        cwd?: string;

        /**
         * Environment variables for terminal in format key - value.
         */
        env?: { [key: string]: string | null };

        /**
         * Terminal attributes. Can be useful to apply some implementation specific information.
         */
        attributes?: { [key: string]: string | null };
    }

    /**
     *  The dimensions of a terminal.
     */
    export interface TerminalDimensions {
        /**
         * The number of columns of the terminal.
         */
        readonly columns: number;

        /**
         * The number of rows of the terminal.
         */
        readonly rows: number;
    }

    /**
     * Options a virtual process terminal.
     */
    export interface PseudoTerminalOptions {
        /**
         * The name of the terminal.
         */
        name: string;

        /**
         * An implementation of [Pseudoterminal](#Pseudoterminal) where an extension can
         * control it.
         */
        pty: Pseudoterminal;
    }

    /**
     * Defines the interface of a terminal pty, enabling extensions to control a terminal.
     */
    interface Pseudoterminal {
        /**
         * An event that when fired will write data to the terminal.
         */
        onDidWrite: Event<string>;

        /**
         * An event that when fired allows resizing the terminal.
         */
        onDidOverrideDimensions?: Event<TerminalDimensions | undefined>;

        /**
         * An event that when fired will close the pty.
         */
        onDidClose?: Event<void | number>;

        /**
         * Implement to handle when the pty is opened.
         *
         * @param dimensions The dimensions of the terminal.
         */
        open(dimensions: TerminalDimensions | undefined): void;

        /**
         * Implement to handle when the terminal is closed.
         */
        close(): void;

        /**
         * Implement to handle inputing data in the terminal.
         *
         * @param data The inputing data.
         */
        handleInput?(data: string): void;

        /**
         * Implement to handle when the number of rows and columns changes.
         *
         * @param dimensions The new dimensions.
         */
        setDimensions?(dimensions: TerminalDimensions): void;
    }

    /**
<<<<<<< HEAD
     * A file decoration represents metadata that can be rendered with a file.
     */
    export class FileDecoration {

        /**
         * A very short string that represents this decoration.
         */
        badge?: string;

        /**
         * A human-readable tooltip for this decoration.
         */
        tooltip?: string;

        /**
         * The color of this decoration.
         */
        color?: ThemeColor;

        /**
         * A flag expressing that this decoration should be
         * propagated to its parents.
         */
        propagate?: boolean;

        /**
         * Creates a new decoration.
         *
         * @param badge A letter that represents the decoration.
         * @param tooltip The tooltip of the decoration.
         * @param color The color of the decoration.
         */
        constructor(badge?: string, tooltip?: string, color?: ThemeColor);
    }

    /**
     * The decoration provider interfaces defines the contract between extensions and
     * file decorations.
     */
    export interface FileDecorationProvider {

        /**
         * An optional event to signal that decorations for one or many files have changed.
         *
         * *Note* that this event should be used to propagate information about children.
         *
         * @see [EventEmitter](#EventEmitter)
         */
        onDidChangeFileDecorations?: Event<undefined | Uri | Uri[]>;

        /**
         * Provide decorations for a given uri.
         *
         * *Note* that this function is only called when a file gets rendered in the UI.
         * This means a decoration from a descendent that propagates upwards must be signaled
         * to the editor via the [onDidChangeFileDecorations](#FileDecorationProvider.onDidChangeFileDecorations)-event.
         *
         * @param uri The uri of the file to provide a decoration for.
         * @param token A cancellation token.
         * @returns A decoration or a thenable that resolves to such.
         */
        provideFileDecoration(uri: Uri, token: CancellationToken): ProviderResult<FileDecoration>;
    }

=======
     * Provides information on a line in a terminal in order to provide links for it.
     */
    export interface TerminalLinkContext {
        /**
         * This is the text from the unwrapped line in the terminal.
         */
        line: string;

        /**
         * The terminal the link belongs to.
         */
        terminal: Terminal;
    }

    /**
     * A provider that enables detection and handling of links within terminals.
     */
    export interface TerminalLinkProvider<T extends TerminalLink = TerminalLink> {
        /**
         * Provide terminal links for the given context. Note that this can be called multiple times
         * even before previous calls resolve, make sure to not share global objects (eg. `RegExp`)
         * that could have problems when asynchronous usage may overlap.
         * @param context Information about what links are being provided for.
         * @param token A cancellation token.
         * @return A list of terminal links for the given line.
         */
        provideTerminalLinks(context: TerminalLinkContext, token: CancellationToken): ProviderResult<T[]>;

        /**
         * Handle an activated terminal link.
         * @param link The link to handle.
         */
        handleTerminalLink(link: T): ProviderResult<void>;
    }

    /**
     * A link on a terminal line.
     */
    export interface TerminalLink {
        /**
         * The start index of the link on [TerminalLinkContext.line](#TerminalLinkContext.line].
         */
        startIndex: number;

        /**
         * The length of the link on [TerminalLinkContext.line](#TerminalLinkContext.line]
         */
        length: number;

        /**
         * The tooltip text when you hover over this link.
         *
         * If a tooltip is provided, is will be displayed in a string that includes instructions on
         * how to trigger the link, such as `{0} (ctrl + click)`. The specific instructions vary
         * depending on OS, user settings, and localization.
         */
        tooltip?: string;
    }


>>>>>>> 8d5e12ac
    /**
     * A type of mutation that can be applied to an environment variable.
     */
    export enum EnvironmentVariableMutatorType {
        /**
         * Replace the variable's existing value.
         */
        Replace = 1,
        /**
         * Append to the end of the variable's existing value.
         */
        Append = 2,
        /**
         * Prepend to the start of the variable's existing value.
         */
        Prepend = 3
    }

    /**
     * A type of mutation and its value to be applied to an environment variable.
     */
    export interface EnvironmentVariableMutator {
        /**
         * The type of mutation that will occur to the variable.
         */
        readonly type: EnvironmentVariableMutatorType;

        /**
         * The value to use for the variable.
         */
        readonly value: string;
    }

    /**
     * A collection of mutations that an extension can apply to a process environment.
     */
    export interface EnvironmentVariableCollection {
        /**
         * Whether the collection should be cached for the workspace and applied to the terminal
         * across window reloads. When true the collection will be active immediately such when the
         * window reloads. Additionally, this API will return the cached version if it exists. The
         * collection will be invalidated when the extension is uninstalled or when the collection
         * is cleared. Defaults to true.
         */
        persistent: boolean;

        /**
         * Replace an environment variable with a value.
         *
         * Note that an extension can only make a single change to any one variable, so this will
         * overwrite any previous calls to replace, append or prepend.
         *
         * @param variable The variable to replace.
         * @param value The value to replace the variable with.
         */
        replace(variable: string, value: string): void;

        /**
         * Append a value to an environment variable.
         *
         * Note that an extension can only make a single change to any one variable, so this will
         * overwrite any previous calls to replace, append or prepend.
         *
         * @param variable The variable to append to.
         * @param value The value to append to the variable.
         */
        append(variable: string, value: string): void;

        /**
         * Prepend a value to an environment variable.
         *
         * Note that an extension can only make a single change to any one variable, so this will
         * overwrite any previous calls to replace, append or prepend.
         *
         * @param variable The variable to prepend.
         * @param value The value to prepend to the variable.
         */
        prepend(variable: string, value: string): void;

        /**
         * Gets the mutator that this collection applies to a variable, if any.
         *
         * @param variable The variable to get the mutator for.
         */
        get(variable: string): EnvironmentVariableMutator | undefined;

        /**
         * Iterate over each mutator in this collection.
         *
         * @param callback Function to execute for each entry.
         * @param thisArg The `this` context used when invoking the handler function.
         */
        forEach(callback: (variable: string, mutator: EnvironmentVariableMutator, collection: EnvironmentVariableCollection) => any, thisArg?: any): void;

        /**
         * Deletes this collection's mutator for a variable.
         *
         * @param variable The variable to delete the mutator for.
         */
        delete(variable: string): void;

        /**
         * Clears all mutators from this collection.
         */
        clear(): void;
    }

    /**
     * A plug-in context is a collection of utilities private to a
     * plug-in.
     *
     * An instance of a `PluginContext` is provided as the first
     * parameter to the `start` of a plug-in.
     */
    export interface PluginContext {

        /**
         * An array to which disposables can be added. When this
         * extension is deactivated the disposables will be disposed.
         */
        subscriptions: { dispose(): any }[];

        /**
         * A memento object that stores state in the context
         * of the currently opened [workspace](#workspace.workspaceFolders).
         */
        workspaceState: Memento;

        /**
         * A memento object that stores state independent
         * of the current opened [workspace](#workspace.workspaceFolders).
         */
        globalState: Memento;

        /**
         * The absolute file path of the directory containing the extension.
         */
        extensionPath: string;

        /**
         * Gets the extension's environment variable collection for this workspace, enabling changes
         * to be applied to terminal environment variables.
         */
        readonly environmentVariableCollection: EnvironmentVariableCollection;

        /**
         * Get the absolute path of a resource contained in the extension.
         *
         * @param relativePath A relative path to a resource contained in the extension.
         * @return The absolute path of the resource.
         */
        asAbsolutePath(relativePath: string): string;

        /**
        * An absolute file path of a workspace specific directory in which the extension
        * can store private state. The directory might not exist on disk and creation is
        * up to the extension. However, the parent directory is guaranteed to be existent.
        *
        * Use [`workspaceState`](#ExtensionContext.workspaceState) or
        * [`globalState`](#ExtensionContext.globalState) to store key value data.
        */
        storagePath: string | undefined;

        /**
         * An absolute file path in which the extension can store global state.
         * The directory might not exist on disk and creation is
         * up to the extension. However, the parent directory is guaranteed to be existent.
         *
         * Use [`globalState`](#ExtensionContext.globalState) to store key value data.
         */
        readonly globalStoragePath: string;

        /**
         * An absolute file path of a directory in which the extension can create log files.
         * The directory might not exist on disk and creation is up to the extension. However,
         * the parent directory is guaranteed to be existent.
         */
        readonly logPath: string;
    }

    /**
     * A memento represents a storage utility. It can store and retrieve
     * values.
     */
    export interface Memento {

        /**
         * Return a value.
         *
         * @param key A string.
         * @return The stored value or `undefined`.
         */
        get<T>(key: string): T | undefined;

        /**
         * Return a value.
         *
         * @param key A string.
         * @param defaultValue A value that should be returned when there is no
         * value (`undefined`) with the given key.
         * @return The stored value or the defaultValue.
         */
        get<T>(key: string, defaultValue: T): T;

        /**
         * Store a value. The value must be JSON-stringifyable.
         *
         * @param key A string.
         * @param value A value. MUST not contain cyclic references.
         */
        update(key: string, value: any): PromiseLike<void>;
    }

    /**
     * Defines a port mapping used for localhost inside the webview.
     */
    export interface WebviewPortMapping {
        /**
         * Localhost port to remap inside the webview.
         */
        readonly webviewPort: number;

        /**
         * Destination port. The `webviewPort` is resolved to this port.
         */
        readonly extensionHostPort: number;
    }

    /**
     * Content settings for a webview.
     */
    export interface WebviewOptions {
        /**
         * Controls whether scripts are enabled in the webview content or not.
         *
         * Defaults to false (scripts-disabled).
         */
        readonly enableScripts?: boolean;

        /**
         * Controls whether command uris are enabled in webview content or not.
         *
         * Defaults to false.
         */
        readonly enableCommandUris?: boolean;

        /**
         * Root paths from which the webview can load local (filesystem) resources using the `theia-resource:` scheme.
         *
         * Default to the root folders of the current workspace plus the extension's install directory.
         *
         * Pass in an empty array to disallow access to any local resources.
         */
        readonly localResourceRoots?: ReadonlyArray<Uri>;

        /**
         * Mappings of localhost ports used inside the webview.
         *
         * Port mapping allow webviews to transparently define how localhost ports are resolved. This can be used
         * to allow using a static localhost port inside the webview that is resolved to random port that a service is
         * running on.
         *
         * If a webview accesses localhost content, we recommend that you specify port mappings even if
         * the `webviewPort` and `extensionHostPort` ports are the same.
         *
         * *Note* that port mappings only work for `http` or `https` urls. Websocket urls (e.g. `ws://localhost:3000`)
         * cannot be mapped to another port.
         */
        readonly portMapping?: ReadonlyArray<WebviewPortMapping>;
    }

    /**
     * A webview displays html content, like an iframe.
     */
    export interface Webview {
        /**
         * Content settings for the webview.
         */
        options: WebviewOptions;

        /**
         * Contents of the webview.
         *
         * Should be a complete html document.
         */
        html: string;

        /**
         * Fired when the webview content posts a message.
         */
        readonly onDidReceiveMessage: Event<any>;

        /**
         * Post a message to the webview content.
         *
         * Messages are only delivered if the webview is visible.
         *
         * @param message Body of the message.
         */
        postMessage(message: any): PromiseLike<boolean>;

        /**
         * Convert a uri for the local file system to one that can be used inside webviews.
         *
         * Webviews cannot directly load resources from the workspace or local file system using `file:` uris. The
         * `asWebviewUri` function takes a local `file:` uri and converts it into a uri that can be used inside of
         * a webview to load the same resource:
         *
         * ```ts
         * webview.html = `<img src="${webview.asWebviewUri(vscode.Uri.file('/Users/codey/workspace/cat.gif'))}">`
         * ```
         */
        asWebviewUri(localResource: Uri): Uri;

        /**
         * Content security policy source for webview resources.
         *
         * This is the origin that should be used in a content security policy rule:
         *
         * ```
         * img-src https: ${webview.cspSource} ...;
         * ```
         */
        readonly cspSource: string;
    }

    /**
     * Content settings for a webview panel.
     */
    export interface WebviewPanelOptions {
        /**
         * Controls if the find widget is enabled in the panel.
         *
         * Defaults to false.
         */
        readonly enableFindWidget?: boolean;

        /**
         * Controls if the webview panel's content (iframe) is kept around even when the panel
         * is no longer visible.
         *
         * Normally the webview panel's html context is created when the panel becomes visible
         * and destroyed when it is is hidden. Extensions that have complex state
         * or UI can set the `retainContextWhenHidden` to make Theia keep the webview
         * context around, even when the webview moves to a background tab. When a webview using
         * `retainContextWhenHidden` becomes hidden, its scripts and other dynamic content are suspended.
         * When the panel becomes visible again, the context is automatically restored
         * in the exact same state it was in originally. You cannot send messages to a
         * hidden webview, even with `retainContextWhenHidden` enabled.
         *
         * `retainContextWhenHidden` has a high memory overhead and should only be used if
         * your panel's context cannot be quickly saved and restored.
         */
        readonly retainContextWhenHidden?: boolean;
    }

    /**
     * The areas of the application shell where webview panel can reside.
     */
    export enum WebviewPanelTargetArea {
        Main = 'main',
        Left = 'left',
        Right = 'right',
        Bottom = 'bottom'
    }

    /**
     * Settings to determine where webview panel will be reside
     */
    export interface WebviewPanelShowOptions {
        /**
         * Target area where webview panel will be resided. Shows in the 'WebviewPanelTargetArea.Main' area if undefined.
         */
        area?: WebviewPanelTargetArea;

        /**
         * Editor View column to show the panel in. Shows in the current `viewColumn` if undefined.
         */
        viewColumn?: number;

        /**
         * When `true`, the webview will not take focus.
         */
        preserveFocus?: boolean;
    }

    /**
     * A panel that contains a webview.
     */
    interface WebviewPanel {
        /**
         * Identifies the type of the webview panel, such as `'markdown.preview'`.
         */
        readonly viewType: string;

        /**
         * Title of the panel shown in UI.
         */
        title: string;

        /**
         * Icon for the panel shown in UI.
         */
        iconPath?: Uri | { light: Uri; dark: Uri };

        /**
         * Webview belonging to the panel.
         */
        readonly webview: Webview;

        /**
         * Content settings for the webview panel.
         */
        readonly options: WebviewPanelOptions;

        /**
         * Settings to determine where webview panel will be reside
         */
        readonly showOptions?: WebviewPanelShowOptions;
        /**
         * Editor position of the panel. This property is only set if the webview is in
         * one of the editor view columns.
         */
        readonly viewColumn?: ViewColumn;

        /**
         * Whether the panel is active (focused by the user).
         */
        readonly active: boolean;

        /**
         * Whether the panel is visible.
         */
        readonly visible: boolean;

        /**
         * Fired when the panel's view state changes.
         */
        readonly onDidChangeViewState: Event<WebviewPanelOnDidChangeViewStateEvent>;

        /**
         * Fired when the panel is disposed.
         *
         * This may be because the user closed the panel or because `.dispose()` was
         * called on it.
         *
         * Trying to use the panel after it has been disposed throws an exception.
         */
        readonly onDidDispose: Event<void>;

        /**
         * Show the webview panel in a given column.
         *
         * A webview panel may only show in a single column at a time. If it is already showing, this
         * method moves it to a new column.
         *
         * @param viewColumn View column to show the panel in. Shows in the current `viewColumn` if undefined.
         * @param preserveFocus When `true`, the webview will not take focus.
         */
        reveal(viewColumn?: ViewColumn, preserveFocus?: boolean): void;

        /**
         * Show the webview panel according to a given options.
         *
         * A webview panel may only show in a single column at a time. If it is already showing, this
         * method moves it to a new column.
         *
         * @param area target area where webview panel will be resided. Shows in the 'WebviewPanelTargetArea.Main' area if undefined.
         * @param viewColumn View column to show the panel in. Shows in the current `viewColumn` if undefined.
         * @param preserveFocus When `true`, the webview will not take focus.
         */
        reveal(area?: WebviewPanelTargetArea, viewColumn?: ViewColumn, preserveFocus?: boolean): void;

        /**
         * Dispose of the webview panel.
         *
         * This closes the panel if it showing and disposes of the resources owned by the webview.
         * Webview panels are also disposed when the user closes the webview panel. Both cases
         * fire the `onDispose` event.
         */
        dispose(): void;
    }

    /**
     * Event fired when a webview panel's view state changes.
     */
    export interface WebviewPanelOnDidChangeViewStateEvent {
        /**
         * Webview panel whose view state changed.
         */
        readonly webviewPanel: WebviewPanel;
    }

    /**
     * Restore webview panels that have been persisted when vscode shuts down.
     *
     * There are two types of webview persistence:
     *
     * - Persistence within a session.
     * - Persistence across sessions (across restarts of Theia).
     *
     * A `WebviewPanelSerializer` is only required for the second case: persisting a webview across sessions.
     *
     * Persistence within a session allows a webview to save its state when it becomes hidden
     * and restore its content from this state when it becomes visible again. It is powered entirely
     * by the webview content itself. To save off a persisted state, call `acquireVsCodeApi().setState()` with
     * any json serializable object. To restore the state again, call `getState()`
     *
     * ```js
     * // Within the webview
     * const vscode = acquireVsCodeApi();
     *
     * // Get existing state
     * const oldState = vscode.getState() || { value: 0 };
     *
     * // Update state
     * setState({ value: oldState.value + 1 })
     * ```
     *
     * A `WebviewPanelSerializer` extends this persistence across restarts of Theia. When the editor is shutdown,
     * Theia will save off the state from `setState` of all webviews that have a serializer. When the
     * webview first becomes visible after the restart, this state is passed to `deserializeWebviewPanel`.
     * The extension can then restore the old `WebviewPanel` from this state.
     */
    interface WebviewPanelSerializer<T = unknown> {
        /**
         * Restore a webview panel from its seriailzed `state`.
         *
         * Called when a serialized webview first becomes visible.
         *
         * @param webviewPanel Webview panel to restore. The serializer should take ownership of this panel. The
         * serializer must restore the webview's `.html` and hook up all webview events.
         * @param state Persisted state from the webview content.
         *
         * @return PromiseLike indicating that the webview has been fully restored.
         */
        deserializeWebviewPanel(webviewPanel: WebviewPanel, state: T): PromiseLike<void>;
    }

    /**
     * The clipboard provides read and write access to the system's clipboard.
     */
    export interface Clipboard {

        /**
         * Read the current clipboard contents as text.
         * @returns A thenable that resolves to a string.
         */
        readText(): PromiseLike<string>;

        /**
         * Writes text into the clipboard.
         * @returns A thenable that resolves when writing happened.
         */
        writeText(value: string): PromiseLike<void>;
    }

    /**
     * Possible kinds of UI that can use extensions.
     */
    export enum UIKind {

        /**
         * Extensions are accessed from a desktop application.
         */
        Desktop = 1,

        /**
         * Extensions are accessed from a web browser.
         */
        Web = 2
    }

    /**
     * A uri handler is responsible for handling system-wide [uris](#Uri).
     *
     * @see [window.registerUriHandler](#window.registerUriHandler).
     */
    export interface UriHandler {

        /**
         * Handle the provided system-wide [uri](#Uri).
         *
         * @see [window.registerUriHandler](#window.registerUriHandler).
         */
        handleUri(uri: Uri): ProviderResult<void>;
    }

    /**
     * Common namespace for dealing with window and editor, showing messages and user input.
     */
    export namespace window {

        /**
         * The currently active terminal or undefined. The active terminal is the one
         * that currently has focus or most recently had focus.
         */
        export let activeTerminal: Terminal | undefined;

        /**
         * The currently active editor or `undefined`. The active editor is the one
         * that currently has focus or, when none has focus, the one that has changed
         * input most recently.
         */
        export let activeTextEditor: TextEditor | undefined;

        /**
         * The currently opened terminals or an empty array.
         */
        export let terminals: ReadonlyArray<Terminal>;

        /**
         * The currently visible editors or an empty array.
         */
        export let visibleTextEditors: TextEditor[];

        /**
         * An [event](#Event) which fires when the [active terminal](#window.activeTerminal) has changed.
         * *Note* that the event also fires when the active terminal changes to `undefined`.
         */
        export const onDidChangeActiveTerminal: Event<Terminal | undefined>;

        /**
         * An [event](#Event) which fires when the [active editor](#window.activeTextEditor)
         * has changed. *Note* that the event also fires when the active editor changes
         * to `undefined`.
         */
        export const onDidChangeActiveTextEditor: Event<TextEditor | undefined>;

        /**
         * An [event](#Event) which fires when the array of [visible editors](#window.visibleTextEditors)
         * has changed.
         */
        export const onDidChangeVisibleTextEditors: Event<TextEditor[]>;

        /**
         * An [event](#Event) which fires when the selection in an editor has changed.
         */
        export const onDidChangeTextEditorSelection: Event<TextEditorSelectionChangeEvent>;

        /**
         * An [event](#Event) which fires when the selection in an editor has changed.
         */
        export const onDidChangeTextEditorVisibleRanges: Event<TextEditorVisibleRangesChangeEvent>;

        /**
         * An [event](#Event) which fires when the options of an editor have changed.
         */
        export const onDidChangeTextEditorOptions: Event<TextEditorOptionsChangeEvent>;

        /**
         * An [event](#Event) which fires when the view column of an editor has changed.
         */
        export const onDidChangeTextEditorViewColumn: Event<TextEditorViewColumnChangeEvent>;

        /**
         * Show the given document in a text editor. A [column](#ViewColumn) can be provided
         * to control where the editor is being shown. Might change the [active editor](#window.activeTextEditor).
         *
         * @param document A text document to be shown.
         * @param column A view column in which the [editor](#TextEditor) should be shown. The default is the [active](#ViewColumn.Active), other values
         * are adjusted to be `Min(column, columnCount + 1)`, the [active](#ViewColumn.Active)-column is not adjusted. Use [`ViewColumn.Beside`](#ViewColumn.Beside)
         * to open the editor to the side of the currently active one.
         * @param preserveFocus When `true` the editor will not take focus.
         * @return A promise that resolves to an [editor](#TextEditor).
         */
        export function showTextDocument(document: TextDocument, column?: ViewColumn, preserveFocus?: boolean): PromiseLike<TextEditor>;

        /**
         * Show the given document in a text editor. [Options](#TextDocumentShowOptions) can be provided
         * to control options of the editor is being shown. Might change the [active editor](#window.activeTextEditor).
         *
         * @param document A text document to be shown.
         * @param options [Editor options](#TextDocumentShowOptions) to configure the behavior of showing the [editor](#TextEditor).
         * @return A promise that resolves to an [editor](#TextEditor).
         */
        export function showTextDocument(document: TextDocument, options?: TextDocumentShowOptions): PromiseLike<TextEditor>;

        /**
         * A short-hand for `openTextDocument(uri).then(document => showTextDocument(document, options))`.
         *
         * @see [openTextDocument](#openTextDocument)
         *
         * @param uri A resource identifier.
         * @param options [Editor options](#TextDocumentShowOptions) to configure the behavior of showing the [editor](#TextEditor).
         * @return A promise that resolves to an [editor](#TextEditor).
         */
        export function showTextDocument(uri: Uri, options?: TextDocumentShowOptions): PromiseLike<TextEditor>;

        /**
         * Shows a selection list.
         * @param items
         * @param options
         * @param token
         */
        export function showQuickPick(items: string[] | PromiseLike<string[]>, options: QuickPickOptions, token?: CancellationToken): PromiseLike<string | undefined>;

        /**
         * Shows a selection list with multiple selection allowed.
         */
        export function showQuickPick(
            items: string[] | PromiseLike<string[]>,
            options: QuickPickOptions & { canPickMany: true },
            token?: CancellationToken
        ): PromiseLike<string[] | undefined>;

        /**
         * Shows a selection list.
         * @param items
         * @param options
         * @param token
         */
        export function showQuickPick<T extends QuickPickItem>(items: T[] | PromiseLike<T[]>, options: QuickPickOptions, token?: CancellationToken): PromiseLike<T | undefined>;

        /**
         * Shows a selection list with multiple selection allowed.
         */
        export function showQuickPick<T extends QuickPickItem>(items: T[] | PromiseLike<T[]>,
            options: QuickPickOptions & { canPickMany: true },
            token?: CancellationToken
        ): PromiseLike<T[] | undefined>;

        /**
         * Creates a [QuickPick](#QuickPick) to let the user pick an item from a list
         * of items of type T.
         *
         * Note that in many cases the more convenient [window.showQuickPick](#window.showQuickPick)
         * is easier to use. [window.createQuickPick](#window.createQuickPick) should be used
         * when [window.showQuickPick](#window.showQuickPick) does not offer the required flexibility.
         *
         * @return A new [QuickPick](#QuickPick).
         */
        export function createQuickPick<T extends QuickPickItem>(): QuickPick<T>;

        /**
         * Shows a selection list of [workspace folders](#workspace.workspaceFolders) to pick from.
         * Returns `undefined` if no folder is open.
         *
         * @param options Configures the behavior of the workspace folder list.
         * @return A promise that resolves to the workspace folder or `undefined`.
         */
        export function showWorkspaceFolderPick(options?: WorkspaceFolderPickOptions): PromiseLike<WorkspaceFolder | undefined>;

        /**
         * Show an information message.
         *
         * @param message a message to show.
         * @param items A set of items that will be rendered as actions in the message.
         * @return A promise that resolves to the selected item or `undefined` when being dismissed.
         */
        export function showInformationMessage(message: string, ...items: string[]): PromiseLike<string | undefined>;

        /**
         * Show an information message.
         *
         * @param message a message to show.
         * @param options Configures the behaviour of the message.
         * @param items A set of items that will be rendered as actions in the message.
         * @return A promise that resolves to the selected item or `undefined` when being dismissed.
         */
        export function showInformationMessage(message: string, options: MessageOptions, ...items: string[]): PromiseLike<string | undefined>;

        /**
         * Show an information message.
         *
         * @param message a message to show.
         * @param items A set of items that will be rendered as actions in the message.
         * @return A promise that resolves to the selected item or `undefined` when being dismissed.
         */
        export function showInformationMessage<T extends MessageItem>(message: string, ...items: T[]): PromiseLike<T | undefined>;

        /**
         * Show an information message.
         *
         * @param message a message to show.
         * @param options Configures the behaviour of the message.
         * @param items A set of items that will be rendered as actions in the message.
         * @return A promise that resolves to the selected item or `undefined` when being dismissed.
         */
        export function showInformationMessage<T extends MessageItem>(message: string, options: MessageOptions, ...items: T[]): PromiseLike<T | undefined>;

        /**
         * Show a warning message.
         *
         * @param message a message to show.
         * @param items A set of items that will be rendered as actions in the message.
         * @return A promise that resolves to the selected item or `undefined` when being dismissed.
         */
        export function showWarningMessage(message: string, ...items: string[]): PromiseLike<string | undefined>;

        /**
         * Show a warning message.
         *
         * @param message a message to show.
         * @param options Configures the behaviour of the message.
         * @param items A set of items that will be rendered as actions in the message.
         * @return A promise that resolves to the selected item or `undefined` when being dismissed.
         */
        export function showWarningMessage(message: string, options: MessageOptions, ...items: string[]): PromiseLike<string | undefined>;

        /**
         * Show a warning message.
         *
         * @param message a message to show.
         * @param items A set of items that will be rendered as actions in the message.
         * @return A promise that resolves to the selected item or `undefined` when being dismissed.
         */
        export function showWarningMessage<T extends MessageItem>(message: string, ...items: T[]): PromiseLike<T | undefined>;

        /**
         * Show a warning message.
         *
         * @param message a message to show.
         * @param options Configures the behaviour of the message.
         * @param items A set of items that will be rendered as actions in the message.
         * @return A promise that resolves to the selected item or `undefined` when being dismissed.
         */
        export function showWarningMessage<T extends MessageItem>(message: string, options: MessageOptions, ...items: T[]): PromiseLike<T | undefined>;

        /**
         * Show an error message.
         *
         * @param message a message to show.
         * @param items A set of items that will be rendered as actions in the message.
         * @return A promise that resolves to the selected item or `undefined` when being dismissed.
         */
        export function showErrorMessage(message: string, ...items: string[]): PromiseLike<string | undefined>;

        /**
         * Show an error message.
         *
         * @param message a message to show.
         * @param options Configures the behaviour of the message.
         * @param items A set of items that will be rendered as actions in the message.
         * @return A promise that resolves to the selected item or `undefined` when being dismissed.
         */
        export function showErrorMessage(message: string, options: MessageOptions, ...items: string[]): PromiseLike<string | undefined>;

        /**
         * Show an error message.
         *
         * @param message a message to show.
         * @param items A set of items that will be rendered as actions in the message.
         * @return A promise that resolves to the selected item or `undefined` when being dismissed.
         */
        export function showErrorMessage<T extends MessageItem>(message: string, ...items: T[]): PromiseLike<T | undefined>;

        /**
         * Show an error message.
         *
         * @param message a message to show.
         * @param options Configures the behaviour of the message.
         * @param items A set of items that will be rendered as actions in the message.
         * @return A promise that resolves to the selected item or `undefined` when being dismissed.
         */
        export function showErrorMessage<T extends MessageItem>(message: string, options: MessageOptions, ...items: T[]): PromiseLike<T | undefined>;

        /**
         * Opens an input box to ask the user for input.
         *
         * The returned value will be `undefined` if the input box was canceled (e.g. pressing ESC). Otherwise the
         * returned value will be the string typed by the user or an empty string if the user did not type
         * anything but dismissed the input box with OK.
         *
         * @param options Configures the behavior of the input box.
         * @param token A token that can be used to signal cancellation.
         * @return A promise that resolves to a string the user provided or to `undefined` in case of dismissal.
         */
        export function showInputBox(options?: InputBoxOptions, token?: CancellationToken): PromiseLike<string | undefined>;

        /**
         * Shows a file open dialog to the user which allows to select a file
         * for opening-purposes.
         *
         * @param options Options that control the dialog.
         * @returns A promise that resolves to the selected resources or `undefined`.
         */
        export function showOpenDialog(options: OpenDialogOptions): PromiseLike<Uri[] | undefined>;

        /**
         * Shows a file save dialog to the user which allows to select a file
         * for saving-purposes.
         *
         * @param options Options that control the dialog.
         * @returns A promise that resolves to the selected resource or `undefined`.
         */
        export function showSaveDialog(options: SaveDialogOptions): PromiseLike<Uri | undefined>;

        /**
         * Shows a file upload dialog to the user which allows to upload files
         * for various purposes.
         *
         * @param options Options, that control the dialog.
         * @returns A promise that resolves the paths of uploaded files or `undefined`.
         */
        export function showUploadDialog(options: UploadDialogOptions): PromiseLike<Uri[] | undefined>;

        /**
         * Create and show a new webview panel.
         *
         * @param viewType Identifies the type of the webview panel.
         * @param title Title of the panel.
         * @param showOptions where webview panel will be reside. If preserveFocus is set, the new webview will not take focus.
         * @param options Settings for the new panel.
         *
         * @return New webview panel.
         */
        export function createWebviewPanel(viewType: string, title: string, showOptions: ViewColumn | WebviewPanelShowOptions, options?: WebviewPanelOptions & WebviewOptions): WebviewPanel;

        /**
         * Registers a webview panel serializer.
         *
         * Plugins that support reviving should have an `"onWebviewPanel:viewType"` activation event and
         * make sure that [registerWebviewPanelSerializer](#registerWebviewPanelSerializer) is called during activation.
         *
         * Only a single serializer may be registered at a time for a given `viewType`.
         *
         * @param viewType Type of the webview panel that can be serialized.
         * @param serializer Webview serializer.
         */
        export function registerWebviewPanelSerializer(viewType: string, serializer: WebviewPanelSerializer): Disposable;

        /**
         * Represents the current window's state.
         *
         * @readonly
         */
        export let state: WindowState;

        /**
         * An event which fires when the focus state of the current window changes.
         * The value of the event represents whether the window is focused.
         */
        export const onDidChangeWindowState: Event<WindowState>;

        /**
         * Create a TextEditorDecorationType that can be used to add decorations to text editors.
         *
         * @param options Rendering options for the decoration type.
         * @return A new decoration type instance.
         */
        export function createTextEditorDecorationType(options: DecorationRenderOptions): TextEditorDecorationType;

        /**
         * Set a message to the status bar.
         *
         * @param text The message to show, supports icon substitution as in status bar.
         * @return A disposable which hides the status bar message.
         */
        export function setStatusBarMessage(text: string): Disposable;

        /**
         * Set a message to the status bar.
         *
         * @param text The message to show, supports icon substitution as in status bar.
         * @param hideAfterTimeout Timeout in milliseconds after which the message will be disposed.
         * @return A disposable which hides the status bar message.
         */
        export function setStatusBarMessage(text: string, hideAfterTimeout: number): Disposable;

        /**
         * Set a message to the status bar.
         *
         * @param text The message to show, supports icon substitution as in status bar.
         * @param hideWhenDone PromiseLike on which completion (resolve or reject) the message will be disposed.
         * @return A disposable which hides the status bar message.
         */
        export function setStatusBarMessage(text: string, hideWhenDone: PromiseLike<any>): Disposable;

        /**
         * Creates a status bar [item](#StatusBarItem).
         *
         * @param alignment The alignment of the item.
         * @param priority The priority of the item. Higher values mean the item should be shown more to the left.
         * @return A new status bar item.
         */
        export function createStatusBarItem(alignment?: StatusBarAlignment, priority?: number): StatusBarItem;

        /**
         * Create a new [output channel](#OutputChannel) with the given name.
         *
         * @param name String which will be used to represent the channel in the UI.
         */
        export function createOutputChannel(name: string): OutputChannel;

        /**
         * Create new terminal.
         * @param name - terminal name to display on the UI.
         * @param shellPath - path to the executable shell. For example "/bin/bash", "bash", "sh".
         * @param shellArgs - arguments to configure executable shell. For example ["-l"] - run shell without login.
         */
        export function createTerminal(name?: string, shellPath?: string, shellArgs?: string[]): Terminal;

        /**
         * Event which fires when terminal did closed. Event value contains closed terminal definition.
         */
        export const onDidCloseTerminal: Event<Terminal>;

        /**
         * An [event](#Event) which fires when a terminal has been created,
         * either through the createTerminal API or commands.
         */
        export const onDidOpenTerminal: Event<Terminal>;

        /**
         * Create new terminal with predefined options.
         * @param - terminal options.
         */
        export function createTerminal(options: TerminalOptions): Terminal;

        /**
         * Creates a pseudo where an extension controls its input and output.
         *
         * @param options PseudoTerminalOptions.
         * @return A new Terminal.
         */
        export function createTerminal(options: PseudoTerminalOptions): Terminal;


        /**
         * Register a [TreeDataProvider](#TreeDataProvider) for the view contributed using the extension point `views`.
         * This will allow you to contribute data to the [TreeView](#TreeView) and update if the data changes.
         *
         * **Note:** To get access to the [TreeView](#TreeView) and perform operations on it, use [createTreeView](#window.createTreeView).
         *
         * @param viewId Id of the view contributed using the extension point `views`.
         * @param treeDataProvider A [TreeDataProvider](#TreeDataProvider) that provides tree data for the view
         */
        export function registerTreeDataProvider<T>(viewId: string, treeDataProvider: TreeDataProvider<T>): Disposable;

        /**
         * Create a [TreeView](#TreeView) for the view contributed using the extension point `views`.
         * @param viewId Id of the view contributed using the extension point `views`.
         * @param options Options object to provide [TreeDataProvider](#TreeDataProvider) for the view.
         * @returns a [TreeView](#TreeView).
         */
        export function createTreeView<T>(viewId: string, options: TreeViewOptions<T>): TreeView<T>;

        /**
         * Registers a [uri handler](#UriHandler) capable of handling system-wide [uris](#Uri).
         * In case there are multiple windows open, the topmost window will handle the uri.
         * A uri handler is scoped to the extension it is contributed from; it will only
         * be able to handle uris which are directed to the extension itself. A uri must respect
         * the following rules:
         *
         * - The uri-scheme must be the product name;
         * - The uri-authority must be the extension id (eg. `my.extension`);
         * - The uri-path, -query and -fragment parts are arbitrary.
         *
         * For example, if the `my.extension` extension registers a uri handler, it will only
         * be allowed to handle uris with the prefix `product-name://my.extension`.
         *
         * An extension can only register a single uri handler in its entire activation lifetime.
         *
         * * *Note:* There is an activation event `onUri` that fires when a uri directed for
         * the current extension is about to be handled.
         *
         * @param handler The uri handler to register for this extension.
         */
        export function registerUriHandler(handler: UriHandler): Disposable;

        /**
         * Show progress in the editor. Progress is shown while running the given callback
         * and while the promise it returned isn't resolved nor rejected. The location at which
         * progress should show (and other details) is defined via the passed [`ProgressOptions`](#ProgressOptions).
         *
         * @param task A callback returning a promise. Progress state can be reported with
         * the provided [progress](#Progress)-object.
         *
         * To report discrete progress, use `increment` to indicate how much work has been completed. Each call with
         * a `increment` value will be summed up and reflected as overall progress until 100% is reached (a value of
         * e.g. `10` accounts for `10%` of work done).
         * Note that currently only `ProgressLocation.Notification` is capable of showing discrete progress.
         *
         * To monitor if the operation has been cancelled by the user, use the provided [`CancellationToken`](#CancellationToken).
         * Note that currently only `ProgressLocation.Notification` is supporting to show a cancel button to cancel the
         * long running operation.
         *
         * @return The thenable the task-callback returned.
         */
        export function withProgress<R>(options: ProgressOptions, task: (progress: Progress<{ message?: string; increment?: number }>, token: CancellationToken) => PromiseLike<R>): PromiseLike<R>;

        /**
         * Creates a [InputBox](#InputBox) to let the user enter some text input.
         *
         * Note that in many cases the more convenient [window.showInputBox](#window.showInputBox)
         * is easier to use. [window.createInputBox](#window.createInputBox) should be used
         * when [window.showInputBox](#window.showInputBox) does not offer the required flexibility.
         *
         * @return A new [InputBox](#InputBox).
         */
        export function createInputBox(): InputBox;


        /**
         * Register provider that enables the detection and handling of links within the terminal.
         * @param provider The provider that provides the terminal links.
         * @return Disposable that unregisters the provider.
         */
        export function registerTerminalLinkProvider(provider: TerminalLinkProvider): void;

        /**
         * Register a file decoration provider.
         *
         * @param provider A [FileDecorationProvider](#FileDecorationProvider).
         * @return A [disposable](#Disposable) that unregisters the provider.
         */
        export function registerFileDecorationProvider(provider: FileDecorationProvider): Disposable;

        /**
         * The currently active color theme as configured in the settings. The active
         * theme can be changed via the `workbench.colorTheme` setting.
         */
        export let activeColorTheme: ColorTheme;

        /**
         * An [event](#Event) which fires when the active color theme is changed or has changes.
         */
        export const onDidChangeActiveColorTheme: Event<ColorTheme>;
    }

    /**
     * Represents a color theme kind.
     */
    export enum ColorThemeKind {
        Light = 1,
        Dark = 2,
        HighContrast = 3
    }

    /**
     * Represents a color theme.
     */
    export interface ColorTheme {
        /**
         * The kind of this color theme: light, dark or high contrast.
         */
        readonly kind: ColorThemeKind;
    }

    /**
     * Predefined buttons for [QuickPick](#QuickPick) and [InputBox](#InputBox).
     */
    export class QuickInputButtons {

        /**
         * A back button for [QuickPick](#QuickPick) and [InputBox](#InputBox).
         *
         * When a navigation 'back' button is needed this one should be used for consistency.
         * It comes with a predefined icon, tooltip and location.
         */
        static readonly Back: QuickInputButton;

        /**
         * @hidden
         */
        private constructor();
    }

    /**
     * A concrete [QuickInput](#QuickInput) to let the user input a text value.
     *
     * Note that in many cases the more convenient [window.showInputBox](#window.showInputBox)
     * is easier to use. [window.createInputBox](#window.createInputBox) should be used
     * when [window.showInputBox](#window.showInputBox) does not offer the required flexibility.
     */
    export interface InputBox extends QuickInput {

        /**
         * Current input value.
         */
        value: string;

        /**
         * Optional placeholder in the filter text.
         */
        placeholder: string | undefined;

        /**
         * If the input value should be hidden. Defaults to false.
         */
        password: boolean;

        /**
         * An event signaling when the value has changed.
         */
        readonly onDidChangeValue: Event<string>;

        /**
         * An event signaling when the user indicated acceptance of the input value.
         */
        readonly onDidAccept: Event<void>;

        /**
         * Buttons for actions in the UI.
         */
        buttons: ReadonlyArray<QuickInputButton>;

        /**
         * An event signaling when a button was triggered.
         */
        readonly onDidTriggerButton: Event<QuickInputButton>;

        /**
         * An optional prompt text providing some ask or explanation to the user.
         */
        prompt: string | undefined;

        /**
         * An optional validation message indicating a problem with the current input value.
         */
        validationMessage: string | undefined;
    }

    /**
     * A light-weight user input UI that is initially not visible. After
     * configuring it through its properties the extension can make it
     * visible by calling [QuickInput.show](#QuickInput.show).
     *
     * There are several reasons why this UI might have to be hidden and
     * the extension will be notified through [QuickInput.onDidHide](#QuickInput.onDidHide).
     * (Examples include: an explicit call to [QuickInput.hide](#QuickInput.hide),
     * the user pressing Esc, some other input UI opening, etc.)
     *
     * A user pressing Enter or some other gesture implying acceptance
     * of the current state does not automatically hide this UI component.
     * It is up to the extension to decide whether to accept the user's input
     * and if the UI should indeed be hidden through a call to [QuickInput.hide](#QuickInput.hide).
     *
     * When the extension no longer needs this input UI, it should
     * [QuickInput.dispose](#QuickInput.dispose) it to allow for freeing up
     * any resources associated with it.
     *
     * See [QuickPick](#QuickPick) and [InputBox](#InputBox) for concrete UIs.
     */
    export interface QuickInput {

        /**
         * An optional title.
         */
        title: string | undefined;

        /**
         * An optional current step count.
         */
        step: number | undefined;

        /**
         * An optional total step count.
         */
        totalSteps: number | undefined;

        /**
         * If the UI should allow for user input. Defaults to true.
         *
         * Change this to false, e.g., while validating user input or
         * loading data for the next step in user input.
         */
        enabled: boolean;

        /**
         * If the UI should show a progress indicator. Defaults to false.
         *
         * Change this to true, e.g., while loading more data or validating
         * user input.
         */
        busy: boolean;

        /**
         * If the UI should stay open even when loosing UI focus. Defaults to false.
         */
        ignoreFocusOut: boolean;

        /**
         * Makes the input UI visible in its current configuration. Any other input
         * UI will first fire an [QuickInput.onDidHide](#QuickInput.onDidHide) event.
         */
        show(): void;

        /**
         * Hides this input UI. This will also fire an [QuickInput.onDidHide](#QuickInput.onDidHide)
         * event.
         */
        hide(): void;

        /**
         * An event signaling when this input UI is hidden.
         *
         * There are several reasons why this UI might have to be hidden and
         * the extension will be notified through [QuickInput.onDidHide](#QuickInput.onDidHide).
         * (Examples include: an explicit call to [QuickInput.hide](#QuickInput.hide),
         * the user pressing Esc, some other input UI opening, etc.)
         */
        onDidHide: Event<void>;

        /**
         * Dispose of this input UI and any associated resources. If it is still
         * visible, it is first hidden. After this call the input UI is no longer
         * functional and no additional methods or properties on it should be
         * accessed. Instead a new input UI should be created.
         */
        dispose(): void;
    }

    /**
     * Button for an action in a [QuickPick](#QuickPick) or [InputBox](#InputBox).
     */
    export interface QuickInputButton {

        /**
         * Icon for the button.
         */
        readonly iconPath: Uri | { light: Uri; dark: Uri } | ThemeIcon;

        /**
         * An optional tooltip.
         */
        readonly tooltip?: string | undefined;
    }
    /**
     * Value-object describing where and how progress should show.
     */
    export interface ProgressOptions {
        /**
         * The location at which progress should show.
         */
        location: ProgressLocation | { viewId: string };
        /**
         * A human-readable string which will be used to describe the
         * operation.
         */
        title?: string;
        /**
         * Controls if a cancel button should show to allow the user to
         * cancel the long running operation.  Note that currently only
         * `ProgressLocation.Notification` is supporting to show a cancel
         * button.
         */
        cancellable?: boolean;
    }
    /**
     * A location in the editor at which progress information can be shown. It depends on the
     * location how progress is visually represented.
     */
    export enum ProgressLocation {
        /**
         * Show progress for the source control viewlet, as overlay for the icon and as progress bar
         * inside the viewlet (when visible). Neither supports cancellation nor discrete progress.
         */
        SourceControl = 1,
        /**
         * Show progress in the status bar of the editor. Neither supports cancellation nor discrete progress.
         */
        Window = 10,
        /**
         * Show progress as notification with an optional cancel button. Supports to show infinite and discrete progress.
         */
        Notification = 15
    }
    /**
     * Defines a generalized way of reporting progress updates.
     */
    export interface Progress<T> {
        /**
         * Report a progress update.
         * @param value A progress item, like a message and/or an
         * report on how much work finished
         */
        report(value: T): void;
    }

    /**
     * Options for creating a [TreeView](#TreeView)
     */
    export interface TreeViewOptions<T> {

        /**
         * A data provider that provides tree data.
         */
        treeDataProvider: TreeDataProvider<T>;

        /**
         * Whether to show collapse all action or not.
         */
        showCollapseAll?: boolean;
    }

    /**
     * The event that is fired when an element in the [TreeView](#TreeView) is expanded or collapsed
     */
    export interface TreeViewExpansionEvent<T> {

        /**
         * Element that is expanded or collapsed.
         */
        element: T;

    }

    /**
     * The event that is fired when there is a change in [tree view's selection](#TreeView.selection)
     */
    export interface TreeViewSelectionChangeEvent<T> {

        /**
         * Selected elements.
         */
        readonly selection: T[];

    }

    /**
     * The event that is fired when there is a change in [tree view's visibility](#TreeView.visible)
     */
    export interface TreeViewVisibilityChangeEvent {

        /**
         * `true` if the [tree view](#TreeView) is visible otherwise `false`.
         */
        readonly visible: boolean;

    }

    /**
     * Represents a Tree view
     */
    export interface TreeView<T> extends Disposable {

        /**
         * Event that is fired when an element is expanded
         */
        readonly onDidExpandElement: Event<TreeViewExpansionEvent<T>>;

        /**
         * Event that is fired when an element is collapsed
         */
        readonly onDidCollapseElement: Event<TreeViewExpansionEvent<T>>;

        /**
         * Currently selected elements.
         */
        readonly selection: ReadonlyArray<T>;

        /**
         * Event that is fired when the [selection](#TreeView.selection) has changed
         */
        readonly onDidChangeSelection: Event<TreeViewSelectionChangeEvent<T>>;

        /**
         * `true` if the [tree view](#TreeView) is visible otherwise `false`.
         */
        readonly visible: boolean;

        /**
         * Event that is fired when [visibility](#TreeView.visible) has changed
         */
        readonly onDidChangeVisibility: Event<TreeViewVisibilityChangeEvent>;

        /**
         * An optional human-readable message that will be rendered in the view.
         * Setting the message to null, undefined, or empty string will remove the message from the view.
         */
        message?: string;

        /**
         * The tree view title is initially taken from the extension package.json
         * Changes to the title property will be properly reflected in the UI in the title of the view.
         */
        title?: string;

        /**
         * Reveal an element. By default revealed element is selected.
         *
         * In order to not to select, set the option `select` to `false`.
         *
         * **NOTE:** [TreeDataProvider](#TreeDataProvider) is required to implement [getParent](#TreeDataProvider.getParent) method to access this API.
         */
        reveal(element: T, options?: { select?: boolean, focus?: boolean, expand?: boolean | number }): PromiseLike<void>;
    }

    /**
     * A data provider that provides tree data
     */
    export interface TreeDataProvider<T> {
        /**
         * An optional event to signal that an element or root has changed.
         * This will trigger the view to update the changed element/root and its children recursively (if shown).
         * To signal that root has changed, do not pass any argument or pass `undefined` or `null`.
         */
        onDidChangeTreeData?: Event<T | undefined | null>;

        /**
         * Get [TreeItem](#TreeItem) representation of the `element`
         *
         * @param element The element for which [TreeItem](#TreeItem) representation is asked for.
         * @return [TreeItem](#TreeItem) representation of the element
         */
        getTreeItem(element: T): TreeItem | PromiseLike<TreeItem>;

        /**
         * Get the children of `element` or root if no element is passed.
         *
         * @param element The element from which the provider gets children. Can be `undefined`.
         * @return Children of `element` or root if no element is passed.
         */
        getChildren(element?: T): ProviderResult<T[]>;

        /**
         * Optional method to return the parent of `element`.
         * Return `null` or `undefined` if `element` is a child of root.
         *
         * **NOTE:** This method should be implemented in order to access [reveal](#TreeView.reveal) API.
         *
         * @param element The element for which the parent has to be returned.
         * @return Parent of `element`.
         */
        getParent?(element: T): ProviderResult<T>;
    }

    export class TreeItem {
        /**
         * A human-readable string describing this item. When `falsy`, it is derived from [resourceUri](#TreeItem.resourceUri).
         */
        label?: string;

        /**
         * Optional id for the tree item that has to be unique across tree. The id is used to preserve the selection and expansion state of the tree item.
         *
         * If not provided, an id is generated using the tree item's label. **Note** that when labels change, ids will change and that selection and expansion state cannot be kept stable anymore.
         */
        id?: string;

        /**
         * The icon path or [ThemeIcon](#ThemeIcon) for the tree item.
         * When `falsy`, [Folder Theme Icon](#ThemeIcon.Folder) is assigned, if item is collapsible otherwise [File Theme Icon](#ThemeIcon.File).
         * When a [ThemeIcon](#ThemeIcon) is specified, icon is derived from the current file icon theme for the specified theme icon using [resourceUri](#TreeItem.resourceUri) (if provided).
         */
        iconPath?: string | Uri | { light: string | Uri; dark: string | Uri } | ThemeIcon;

        /**
         * A human readable string which is rendered less prominent.
         * When `true`, it is derived from [resourceUri](#TreeItem.resourceUri) and when `falsy`, it is not shown.
         */
        description?: string | boolean;

        /**
         * The [uri](#Uri) of the resource representing this item.
         *
         * Will be used to derive the [label](#TreeItem.label), when it is not provided.
         * Will be used to derive the icon from current icon theme, when [iconPath](#TreeItem.iconPath) has [ThemeIcon](#ThemeIcon) value.
         */
        resourceUri?: Uri;

        /**
         * The tooltip text when you hover over this item.
         */
        tooltip?: string | undefined;

        /**
         * The [command](#Command) which should be run when the tree item is selected.
         */
        command?: Command;

        /**
         * [TreeItemCollapsibleState](#TreeItemCollapsibleState) of the tree item.
         */
        collapsibleState?: TreeItemCollapsibleState;

        /**
         * Context value of the tree item. This can be used to contribute item specific actions in the tree.
         * For example, a tree item is given a context value as `folder`. When contributing actions to `view/item/context`
         * using `menus` extension point, you can specify context value for key `viewItem` in `when` expression like `viewItem == folder`.
         * ```
         *    "contributes": {
         *        "menus": {
         *            "view/item/context": [
         *                {
         *                    "command": "extension.deleteFolder",
         *                    "when": "viewItem == folder"
         *                }
         *            ]
         *        }
         *    }
         * ```
         * This will show action `extension.deleteFolder` only for items with `contextValue` is `folder`.
         */
        contextValue?: string;

        /**
         * @param label A human-readable string describing this item
         * @param collapsibleState [TreeItemCollapsibleState](#TreeItemCollapsibleState) of the tree item. Default is [TreeItemCollapsibleState.None](#TreeItemCollapsibleState.None)
         */
        constructor(label: string, collapsibleState?: TreeItemCollapsibleState);

        /**
         * @param resourceUri The [uri](#Uri) of the resource representing this item.
         * @param collapsibleState [TreeItemCollapsibleState](#TreeItemCollapsibleState) of the tree item. Default is [TreeItemCollapsibleState.None](#TreeItemCollapsibleState.None)
         */
        constructor(resourceUri: Uri, collapsibleState?: TreeItemCollapsibleState);
    }

    /**
     * Collapsible state of the tree item
     */
    export enum TreeItemCollapsibleState {
        /**
         * Determines an item can be neither collapsed nor expanded. Implies it has no children.
         */
        None = 0,
        /**
         * Determines an item is collapsed
         */
        Collapsed = 1,
        /**
         * Determines an item is expanded
         */
        Expanded = 2
    }

    /**
     * Represents the configuration. It is a merged view of
     *
     * - Default configuration
     * - Global configuration
     * - Workspace configuration (if available)
     * - Workspace folder configuration of the requested resource (if available)
     *
     * *Global configuration* comes from User Settings and shadows Defaults.
     *
     * *Workspace configuration* comes from Workspace Settings and shadows Global configuration.
     *
     * *Workspace Folder configuration* comes from `.vscode` folder under one of the [workspace folders](#workspace.workspaceFolders).
     *
     * *Note:* Workspace and Workspace Folder configurations contains `launch` and `tasks` settings. Their basename will be
     * part of the section identifier. The following snippets shows how to retrieve all configurations
     * from `launch.json`:
     *
     * ```ts
     * // launch.json configuration
     * const config = workspace.getConfiguration('launch', vscode.window.activeTextEditor.document.uri);
     *
     * // retrieve values
     * const values = config.get('configurations');
     * ```
     *
     * Refer to [Settings](https://code.visualstudio.com/docs/getstarted/settings) for more information.
     */
    export interface WorkspaceConfiguration {

        /**
         * Return a value from this configuration.
         *
         * @param section Configuration name, supports _dotted_ names.
         * @return The value `section` denotes or `undefined`.
         */
        get<T>(section: string): T | undefined;

        /**
         * Return a value from this configuration.
         *
         * @param section Configuration name, supports _dotted_ names.
         * @param defaultValue A value should be returned when no value could be found, is `undefined`.
         * @return The value `section` denotes or the default.
         */
        get<T>(section: string, defaultValue: T): T;

        /**
         * Check if this configuration has a certain value.
         *
         * @param section Configuration name, supports _dotted_ names.
         * @return `true` if the section doesn't resolve to `undefined`.
         */
        has(section: string): boolean;

        /**
         * Retrieve all information about a configuration setting. A configuration value
         * often consists of a *default* value, a global or installation-wide value,
         * a workspace-specific value and a folder-specific value.
         *
         * The *effective* value (returned by [`get`](#WorkspaceConfiguration.get))
         * is computed like this: `defaultValue` overwritten by `globalValue`,
         * `globalValue` overwritten by `workspaceValue`. `workspaceValue` overwritten by `workspaceFolderValue`.
         * Refer to [Settings Inheritence](https://code.visualstudio.com/docs/getstarted/settings)
         * for more information.
         *
         * *Note:* The configuration name must denote a leaf in the configuration tree
         * (`editor.fontSize` vs `editor`) otherwise no result is returned.
         *
         * @param section Configuration name, supports _dotted_ names.
         * @return Information about a configuration setting or `undefined`.
         */
        inspect<T>(section: string): { key: string; defaultValue?: T; globalValue?: T; workspaceValue?: T, workspaceFolderValue?: T } | undefined;

        /**
         * Update a configuration value. The updated configuration values are persisted.
         *
         * A value can be changed in
         *
         * - [Global configuration](#ConfigurationTarget.Global): Changes the value for all instances of the editor.
         * - [Workspace configuration](#ConfigurationTarget.Workspace): Changes the value for current workspace, if available.
         * - [Workspace folder configuration](#ConfigurationTarget.WorkspaceFolder): Changes the value for the
         * [Workspace folder](#workspace.workspaceFolders) to which the current [configuration](#WorkspaceConfiguration) is scoped to.
         *
         * *Note 1:* Setting a global value in the presence of a more specific workspace value
         * has no observable effect in that workspace, but in others. Setting a workspace value
         * in the presence of a more specific folder value has no observable effect for the resources
         * under respective [folder](#workspace.workspaceFolders), but in others. Refer to
         * [Settings Inheritence](https://code.visualstudio.com/docs/getstarted/settings) for more information.
         *
         * *Note 2:* To remove a configuration value use `undefined`, like so: `config.update('somekey', undefined)`
         *
         * Will throw error when
         * - Writing a configuration which is not registered.
         * - Writing a configuration to workspace or folder target when no workspace is opened
         * - Writing a configuration to folder target when there is no folder settings
         * - Writing to folder target without passing a resource when getting the configuration (`workspace.getConfiguration(section, resource)`)
         * - Writing a window configuration to folder target
         *
         * @param section Configuration name, supports _dotted_ names.
         * @param value The new value.
         * @param configurationTarget The [configuration target](#ConfigurationTarget) or a boolean value.
         * - If `true` configuration target is `ConfigurationTarget.Global`.
         * - If `false` configuration target is `ConfigurationTarget.Workspace`.
         * - If `undefined` or `null` configuration target is
         * `ConfigurationTarget.WorkspaceFolder` when configuration is resource specific
         * `ConfigurationTarget.Workspace` otherwise.
         */
        update(section: string, value: any, configurationTarget?: ConfigurationTarget | boolean): PromiseLike<void>;

        /**
         * Readable dictionary that backs this configuration.
         */
        readonly [key: string]: any;
    }

    /**
     * The configuration target
     */
    export enum ConfigurationTarget {
        /**
         * Global configuration
         */
        Global = 1,
        /**
         * Workspace configuration
         */
        Workspace = 2,
        /**
         * Workspace folder configuration
         */
        WorkspaceFolder = 3
    }

    /**
     * An event describing the change in Configuration
     */
    export interface ConfigurationChangeEvent {

        /**
         * Returns `true` if the given section for the given resource (if provided) is affected.
         *
         * @param section Configuration name, supports _dotted_ names.
         * @param resource A resource Uri.
         * @return `true` if the given section for the given resource (if provided) is affected.
         */
        affectsConfiguration(section: string, resource?: Uri): boolean;
    }

    /**
     * An event describing a change to the set of [workspace folders](#workspace.workspaceFolders).
     */
    export interface WorkspaceFoldersChangeEvent {
        /**
         * Added workspace folders.
         */
        readonly added: WorkspaceFolder[];

        /**
         * Removed workspace folders.
         */
        readonly removed: WorkspaceFolder[];
    }

    /**
     * A workspace folder is one of potentially many roots opened by the editor. All workspace folders
     * are equal which means there is no notion of an active or master workspace folder.
     */
    export interface WorkspaceFolder {
        /**
         * The associated uri for this workspace folder.
         *
         * *Note:* The [Uri](#Uri)-type was intentionally chosen such that future releases of the editor can support
         * workspace folders that are not stored on the local disk, e.g. `ftp://server/workspaces/foo`.
         */
        readonly uri: Uri;

        /**
         * The name of this workspace folder. Defaults to
         * the basename of its [uri-path](#Uri.path)
         */
        readonly name: string;

        /**
         * The ordinal number of this workspace folder.
         */
        readonly index: number;
    }

    /**
     * Enumeration of file types. The types `File` and `Directory` can also be
     * a symbolic link, in that case use `FileType.File | FileType.SymbolicLink` and
     * `FileType.Directory | FileType.SymbolicLink`.
     */
    export enum FileType {
        /**
         * The file type is unknown.
         */
        Unknown = 0,
        /**
         * A regular file.
         */
        File = 1,
        /**
         * A directory.
         */
        Directory = 2,
        /**
         * A symbolic link to a file.
         */
        SymbolicLink = 64
    }

    /**
     * The `FileStat`-type represents metadata about a file
     */
    export interface FileStat {
        /**
         * The type of the file, e.g. is a regular file, a directory, or symbolic link
         * to a file.
         *
         * *Note:* This value might be a bitmask, e.g. `FileType.File | FileType.SymbolicLink`.
         */
        type: FileType;
        /**
         * The creation timestamp in milliseconds elapsed since January 1, 1970 00:00:00 UTC.
         */
        ctime: number;
        /**
         * The modification timestamp in milliseconds elapsed since January 1, 1970 00:00:00 UTC.
         *
         * *Note:* If the file changed, it is important to provide an updated `mtime` that advanced
         * from the previous value. Otherwise there may be optimizations in place that will not show
         * the updated file contents in an editor for example.
         */
        mtime: number;
        /**
         * The size in bytes.
         *
         * *Note:* If the file changed, it is important to provide an updated `size`. Otherwise there
         * may be optimizations in place that will not show the updated file contents in an editor for
         * example.
         */
        size: number;
    }

    /**
     * A type that filesystem providers should use to signal errors.
     *
     * This class has factory methods for common error-cases, like `FileNotFound` when
     * a file or folder doesn't exist, use them like so: `throw vscode.FileSystemError.FileNotFound(someUri);`
     */
    export class FileSystemError extends Error {

        /**
         * Create an error to signal that a file or folder wasn't found.
         * @param messageOrUri Message or uri.
         */
        static FileNotFound(messageOrUri?: string | Uri): FileSystemError;

        /**
         * Create an error to signal that a file or folder already exists, e.g. when
         * creating but not overwriting a file.
         * @param messageOrUri Message or uri.
         */
        static FileExists(messageOrUri?: string | Uri): FileSystemError;

        /**
         * Create an error to signal that a file is not a folder.
         * @param messageOrUri Message or uri.
         */
        static FileNotADirectory(messageOrUri?: string | Uri): FileSystemError;

        /**
         * Create an error to signal that a file is a folder.
         * @param messageOrUri Message or uri.
         */
        static FileIsADirectory(messageOrUri?: string | Uri): FileSystemError;

        /**
         * Create an error to signal that an operation lacks required permissions.
         * @param messageOrUri Message or uri.
         */
        static NoPermissions(messageOrUri?: string | Uri): FileSystemError;

        /**
         * Create an error to signal that the file system is unavailable or too busy to
         * complete a request.
         * @param messageOrUri Message or uri.
         */
        static Unavailable(messageOrUri?: string | Uri): FileSystemError;

        /**
         * Creates a new filesystem error.
         *
         * @param messageOrUri Message or uri.
         */
        constructor(messageOrUri?: string | Uri);

        /**
         * A code that identifies this error.
         *
         * Possible values are names of errors, like [`FileNotFound`](#FileSystemError.FileNotFound),
         * or `Unknown` for unspecified errors.
         */
        readonly code: string;
    }

    /**
     * Enumeration of file change types.
     */
    export enum FileChangeType {

        /**
         * The contents or metadata of a file have changed.
         */
        Changed = 1,

        /**
         * A file has been created.
         */
        Created = 2,

        /**
         * A file has been deleted.
         */
        Deleted = 3,
    }

    /**
     * The event filesystem providers must use to signal a file change.
     */
    export interface FileChangeEvent {

        /**
         * The type of change.
         */
        readonly type: FileChangeType;

        /**
         * The uri of the file that has changed.
         */
        readonly uri: Uri;
    }

    /**
     * The filesystem provider defines what the editor needs to read, write, discover,
     * and to manage files and folders. It allows extensions to serve files from remote places,
     * like ftp-servers, and to seamlessly integrate those into the editor.
     *
     * * *Note 1:* The filesystem provider API works with [uris](#Uri) and assumes hierarchical
     * paths, e.g. `foo:/my/path` is a child of `foo:/my/` and a parent of `foo:/my/path/deeper`.
     * * *Note 2:* There is an activation event `onFileSystem:<scheme>` that fires when a file
     * or folder is being accessed.
     * * *Note 3:* The word 'file' is often used to denote all [kinds](#FileType) of files, e.g.
     * folders, symbolic links, and regular files.
     */
    export interface FileSystemProvider {

        /**
         * An event to signal that a resource has been created, changed, or deleted. This
         * event should fire for resources that are being [watched](#FileSystemProvider.watch)
         * by clients of this provider.
         *
         * *Note:* It is important that the metadata of the file that changed provides an
         * updated `mtime` that advanced from the previous value in the [stat](#FileStat) and a
         * correct `size` value. Otherwise there may be optimizations in place that will not show
         * the change in an editor for example.
         */
        readonly onDidChangeFile: Event<FileChangeEvent[]>;

        /**
         * Subscribe to events in the file or folder denoted by `uri`.
         *
         * The editor will call this function for files and folders. In the latter case, the
         * options differ from defaults, e.g. what files/folders to exclude from watching
         * and if subfolders, sub-subfolder, etc. should be watched (`recursive`).
         *
         * @param uri The uri of the file to be watched.
         * @param options Configures the watch.
         * @returns A disposable that tells the provider to stop watching the `uri`.
         */
        watch(uri: Uri, options: { recursive: boolean; excludes: string[] }): Disposable;

        /**
         * Retrieve metadata about a file.
         *
         * Note that the metadata for symbolic links should be the metadata of the file they refer to.
         * Still, the [SymbolicLink](#FileType.SymbolicLink)-type must be used in addition to the actual type, e.g.
         * `FileType.SymbolicLink | FileType.Directory`.
         *
         * @param uri The uri of the file to retrieve metadata about.
         * @return The file metadata about the file.
         * @throws [`FileNotFound`](#FileSystemError.FileNotFound) when `uri` doesn't exist.
         */
        stat(uri: Uri): FileStat | Promise<FileStat>;

        /**
         * Retrieve all entries of a [directory](#FileType.Directory).
         *
         * @param uri The uri of the folder.
         * @return An array of name/type-tuples or a thenable that resolves to such.
         * @throws [`FileNotFound`](#FileSystemError.FileNotFound) when `uri` doesn't exist.
         */
        readDirectory(uri: Uri): [string, FileType][] | Promise<[string, FileType][]>;

        /**
         * Create a new directory (Note, that new files are created via `write`-calls).
         *
         * @param uri The uri of the new folder.
         * @throws [`FileNotFound`](#FileSystemError.FileNotFound) when the parent of `uri` doesn't exist, e.g. no mkdirp-logic required.
         * @throws [`FileExists`](#FileSystemError.FileExists) when `uri` already exists.
         * @throws [`NoPermissions`](#FileSystemError.NoPermissions) when permissions aren't sufficient.
         */
        createDirectory(uri: Uri): void | Promise<void>;

        /**
         * Read the entire contents of a file.
         *
         * @param uri The uri of the file.
         * @return An array of bytes or a thenable that resolves to such.
         * @throws [`FileNotFound`](#FileSystemError.FileNotFound) when `uri` doesn't exist.
         */
        readFile(uri: Uri): Uint8Array | Promise<Uint8Array>;

        /**
         * Write data to a file, replacing its entire contents.
         *
         * @param uri The uri of the file.
         * @param content The new content of the file.
         * @param options Defines if missing files should or must be created.
         * @throws [`FileNotFound`](#FileSystemError.FileNotFound) when `uri` doesn't exist and `create` is not set.
         * @throws [`FileNotFound`](#FileSystemError.FileNotFound) when the parent of `uri` doesn't exist and `create` is set, e.g. no mkdirp-logic required.
         * @throws [`FileExists`](#FileSystemError.FileExists) when `uri` already exists, `create` is set but `overwrite` is not set.
         * @throws [`NoPermissions`](#FileSystemError.NoPermissions) when permissions aren't sufficient.
         */
        writeFile(uri: Uri, content: Uint8Array, options: { create: boolean, overwrite: boolean }): void | Promise<void>;

        /**
         * Delete a file.
         *
         * @param uri The resource that is to be deleted.
         * @param options Defines if deletion of folders is recursive.
         * @throws [`FileNotFound`](#FileSystemError.FileNotFound) when `uri` doesn't exist.
         * @throws [`NoPermissions`](#FileSystemError.NoPermissions) when permissions aren't sufficient.
         */
        delete(uri: Uri, options: { recursive: boolean }): void | Promise<void>;

        /**
         * Rename a file or folder.
         *
         * @param oldUri The existing file.
         * @param newUri The new location.
         * @param options Defines if existing files should be overwritten.
         * @throws [`FileNotFound`](#FileSystemError.FileNotFound) when `oldUri` doesn't exist.
         * @throws [`FileNotFound`](#FileSystemError.FileNotFound) when parent of `newUri` doesn't exist, e.g. no mkdirp-logic required.
         * @throws [`FileExists`](#FileSystemError.FileExists) when `newUri` exists and when the `overwrite` option is not `true`.
         * @throws [`NoPermissions`](#FileSystemError.NoPermissions) when permissions aren't sufficient.
         */
        rename(oldUri: Uri, newUri: Uri, options: { overwrite: boolean }): void | Promise<void>;

        /**
         * Copy files or folders. Implementing this function is optional but it will speedup
         * the copy operation.
         *
         * @param source The existing file.
         * @param destination The destination location.
         * @param options Defines if existing files should be overwritten.
         * @throws [`FileNotFound`](#FileSystemError.FileNotFound) when `source` doesn't exist.
         * @throws [`FileNotFound`](#FileSystemError.FileNotFound) when parent of `destination` doesn't exist, e.g. no mkdirp-logic required.
         * @throws [`FileExists`](#FileSystemError.FileExists) when `destination` exists and when the `overwrite` option is not `true`.
         * @throws [`NoPermissions`](#FileSystemError.NoPermissions) when permissions aren't sufficient.
         */
        copy?(source: Uri, destination: Uri, options: { overwrite: boolean }): void | Promise<void>;
    }

    /**
     * The file system interface exposes the editor's built-in and contributed
     * [file system providers](#FileSystemProvider). It allows extensions to work
     * with files from the local disk as well as files from remote places, like the
     * remote extension host or ftp-servers.
     *
     * *Note* that an instance of this interface is available as [`workspace.fs`](#workspace.fs).
     */


    /**
     * The file system interface exposes the editor's built-in and contributed
     * [file system providers](#FileSystemProvider). It allows extensions to work
     * with files from the local disk as well as files from remote places, like the
     * remote extension host or ftp-servers.
     *
     * *Note* that an instance of this interface is available as [`workspace.fs`](#workspace.fs).
     */
    export interface FileSystem {

        /**
         * Retrieve metadata about a file.
         *
         * @param uri The uri of the file to retrieve metadata about.
         * @return The file metadata about the file.
         */
        stat(uri: Uri): Thenable<FileStat>;

        /**
         * Retrieve all entries of a [directory](#FileType.Directory).
         *
         * @param uri The uri of the folder.
         * @return An array of name/type-tuples or a thenable that resolves to such.
         */
        readDirectory(uri: Uri): Thenable<[string, FileType][]>;

        /**
         * Create a new directory (Note, that new files are created via `write`-calls).
         *
         * *Note* that missing directories are created automatically, e.g this call has
         * `mkdirp` semantics.
         *
         * @param uri The uri of the new folder.
         */
        createDirectory(uri: Uri): Thenable<void>;

        /**
         * Read the entire contents of a file.
         *
         * @param uri The uri of the file.
         * @return An array of bytes or a thenable that resolves to such.
         */
        readFile(uri: Uri): Thenable<Uint8Array>;

        /**
         * Write data to a file, replacing its entire contents.
         *
         * @param uri The uri of the file.
         * @param content The new content of the file.
         */
        writeFile(uri: Uri, content: Uint8Array): Thenable<void>;

        /**
         * Delete a file.
         *
         * @param uri The resource that is to be deleted.
         * @param options Defines if trash can should be used and if deletion of folders is recursive
         */
        delete(uri: Uri, options?: { recursive?: boolean, useTrash?: boolean }): Thenable<void>;

        /**
         * Rename a file or folder.
         *
         * @param oldUri The existing file.
         * @param newUri The new location.
         * @param options Defines if existing files should be overwritten.
         */
        rename(source: Uri, target: Uri, options?: { overwrite?: boolean }): Thenable<void>;

        /**
         * Copy files or folders.
         *
         * @param source The existing file.
         * @param destination The destination location.
         * @param options Defines if existing files should be overwritten.
         */
        copy(source: Uri, target: Uri, options?: { overwrite?: boolean }): Thenable<void>;
    }

    /**
     * Namespace for dealing with the current workspace. A workspace is the representation
     * of the folder that has been opened. There is no workspace when just a file but not a
     * folder has been opened.
     *
     * The workspace offers support for [listening](#workspace.createFileSystemWatcher) to fs
     * events and for [finding](#workspace.findFiles) files. Both perform well and run _outside_
     * the editor-process so that they should be always used instead of nodejs-equivalents.
     */
    export namespace workspace {

        /**
         * A [file system](#FileSystem) instance that allows to interact with local and remote
         * files, e.g. `workspace.fs.readDirectory(someUri)` allows to retrieve all entries
         * of a directory or `workspace.fs.stat(anotherUri)` returns the meta data for a
         * file.
         */
        export const fs: FileSystem;

        /**
         * ~~The folder that is open in the editor. `undefined` when no folder
         * has been opened.~~
         *
         * @deprecated Use [`workspaceFolders`](#workspace.workspaceFolders) instead.
         *
         * @readonly
         */
        export let rootPath: string | undefined;

        /**
         * List of workspace folders or `undefined` when no folder is open.
         * *Note* that the first entry corresponds to the value of `rootPath`.
         *
         * @readonly
         */
        export let workspaceFolders: WorkspaceFolder[] | undefined;

        /**
         * The name of the workspace. `undefined` when no folder
         * has been opened.
         *
         * @readonly
         */
        export let name: string | undefined;

        /**
         * An event that is emitted when a workspace folder is added or removed.
         */
        export const onDidChangeWorkspaceFolders: Event<WorkspaceFoldersChangeEvent>;

        /**
         * All text documents currently known to the system.
         *
         * @readonly
         */
        export let textDocuments: TextDocument[];

        /**
         * Register a text document content provider.
         *
         * Only one provider can be registered per scheme.
         *
         * @param scheme The uri-scheme to register for.
         * @param provider A content provider.
         * @return A [disposable](#Disposable) that unregisters this provider when being disposed.
         */
        export function registerTextDocumentContentProvider(scheme: string, provider: TextDocumentContentProvider): Disposable;

        /**
         * An event that is emitted when a [text document](#TextDocument) is opened.
         *
         * To add an event listener when a visible text document is opened, use the [TextEditor](#TextEditor) events in the
         * [window](#window) namespace. Note that:
         *
         * - The event is emitted before the [document](#TextDocument) is updated in the
         * [active text editor](#window.activeTextEditor)
         * - When a [text document](#TextDocument) is already open (e.g.: open in another [visible text editor](#window.visibleTextEditors)) this event is not emitted
         *
         */
        export const onDidOpenTextDocument: Event<TextDocument>;

        /**
         * An event that is emitted when a [text document](#TextDocument) is disposed.
         *
         * To add an event listener when a visible text document is closed, use the [TextEditor](#TextEditor) events in the
         * [window](#window) namespace. Note that this event is not emitted when a [TextEditor](#TextEditor) is closed
         * but the document remains open in another [visible text editor](#window.visibleTextEditors).
         */
        export const onDidCloseTextDocument: Event<TextDocument>;

        /**
         * An event that is emitted when a [text document](#TextDocument) is changed. This usually happens
         * when the [contents](#TextDocument.getText) changes but also when other things like the
         * [dirty](#TextDocument.isDirty)-state changes.
         */
        export const onDidChangeTextDocument: Event<TextDocumentChangeEvent>;

        /**
         * An event that is emitted when a [text document](#TextDocument) will be saved to disk.
         *
         * *Note 1:* Subscribers can delay saving by registering asynchronous work. For the sake of data integrity the editor
         * might save without firing this event. For instance when shutting down with dirty files.
         *
         * *Note 2:* Subscribers are called sequentially and they can [delay](#TextDocumentWillSaveEvent.waitUntil) saving
         * by registering asynchronous work. Protection against misbehaving listeners is implemented as such:
         *  * there is an overall time budget that all listeners share and if that is exhausted no further listener is called
         *  * listeners that take a long time or produce errors frequently will not be called anymore
         *
         * The current thresholds are 1.5 seconds as overall time budget and a listener can misbehave 3 times before being ignored.
         */
        export const onWillSaveTextDocument: Event<TextDocumentWillSaveEvent>;

        /**
         * An event that is emitted when a [text document](#TextDocument) is saved to disk.
         */
        export const onDidSaveTextDocument: Event<TextDocument>;

        /**
         * An event that is emitted when files are being created.
         *
         * *Note 1:* This event is triggered by user gestures, like creating a file from the
         * explorer, or from the [`workspace.applyEdit`](#workspace.applyEdit)-api. This event is *not* fired when
         * files change on disk, e.g triggered by another application, or when using the
         * [`workspace.fs`](#FileSystem)-api.
         *
         * *Note 2:* When this event is fired, edits to files thare are being created cannot be applied.
         */
        export const onWillCreateFiles: Event<FileWillCreateEvent>;

        /**
         * An event that is emitted when files have been created.
         *
         * *Note:* This event is triggered by user gestures, like creating a file from the
         * explorer, or from the [`workspace.applyEdit`](#workspace.applyEdit)-api, but this event is *not* fired when
         * files change on disk, e.g triggered by another application, or when using the
         * [`workspace.fs`](#FileSystem)-api.
         */
        export const onDidCreateFiles: Event<FileCreateEvent>;

        /**
         * An event that is emitted when files are being deleted.
         *
         * *Note 1:* This event is triggered by user gestures, like deleting a file from the
         * explorer, or from the [`workspace.applyEdit`](#workspace.applyEdit)-api, but this event is *not* fired when
         * files change on disk, e.g triggered by another application, or when using the
         * [`workspace.fs`](#FileSystem)-api.
         *
         * *Note 2:* When deleting a folder with children only one event is fired.
         */
        export const onWillDeleteFiles: Event<FileWillDeleteEvent>;

        /**
         * An event that is emitted when files have been deleted.
         *
         * *Note 1:* This event is triggered by user gestures, like deleting a file from the
         * explorer, or from the [`workspace.applyEdit`](#workspace.applyEdit)-api, but this event is *not* fired when
         * files change on disk, e.g triggered by another application, or when using the
         * [`workspace.fs`](#FileSystem)-api.
         *
         * *Note 2:* When deleting a folder with children only one event is fired.
         */
        export const onDidDeleteFiles: Event<FileDeleteEvent>;

        /**
         * An event that is emitted when files are being renamed.
         *
         * *Note 1:* This event is triggered by user gestures, like renaming a file from the
         * explorer, and from the [`workspace.applyEdit`](#workspace.applyEdit)-api, but this event is *not* fired when
         * files change on disk, e.g triggered by another application, or when using the
         * [`workspace.fs`](#FileSystem)-api.
         *
         * *Note 2:* When renaming a folder with children only one event is fired.
         */
        export const onWillRenameFiles: Event<FileWillRenameEvent>;

        /**
         * An event that is emitted when files have been renamed.
         *
         * *Note 1:* This event is triggered by user gestures, like renaming a file from the
         * explorer, and from the [`workspace.applyEdit`](#workspace.applyEdit)-api, but this event is *not* fired when
         * files change on disk, e.g triggered by another application, or when using the
         * [`workspace.fs`](#FileSystem)-api.
         *
         * *Note 2:* When renaming a folder with children only one event is fired.
         */
        export const onDidRenameFiles: Event<FileRenameEvent>;

        /**
         * Opens a document. Will return early if this document is already open. Otherwise
         * the document is loaded and the [didOpen](#workspace.onDidOpenTextDocument)-event fires.
         *
         * The document is denoted by an [uri](#Uri). Depending on the [scheme](#Uri.scheme) the
         * following rules apply:
         * * `file`-scheme: Open a file on disk, will be rejected if the file does not exist or cannot be loaded.
         * * `untitled`-scheme: A new file that should be saved on disk, e.g. `untitled:c:\frodo\new.js`. The language
         * will be derived from the file name.
         * * For all other schemes the registered text document content [providers](#TextDocumentContentProvider) are consulted.
         *
         * *Note* that the lifecycle of the returned document is owned by the editor and not by the extension. That means an
         * [`onDidClose`](#workspace.onDidCloseTextDocument)-event can occur at any time after opening it.
         *
         * @param uri Identifies the resource to open.
         * @return A promise that resolves to a [document](#TextDocument).
         */
        export function openTextDocument(uri: Uri): PromiseLike<TextDocument | undefined>;

        /**
         * A short-hand for `openTextDocument(Uri.file(fileName))`.
         *
         * @see [openTextDocument](#openTextDocument)
         * @param fileName A name of a file on disk.
         * @return A promise that resolves to a [document](#TextDocument).
         */
        export function openTextDocument(fileName: string): PromiseLike<TextDocument | undefined>;

        /**
         * Opens an untitled text document. The editor will prompt the user for a file
         * path when the document is to be saved. The `options` parameter allows to
         * specify the *language* and/or the *content* of the document.
         *
         * @param options Options to control how the document will be created.
         * @return A promise that resolves to a [document](#TextDocument).
         */
        export function openTextDocument(options?: { language?: string; content?: string; }): PromiseLike<TextDocument | undefined>;

        /**
         * Get a workspace configuration object.
         *
         * When a section-identifier is provided only that part of the configuration
         * is returned. Dots in the section-identifier are interpreted as child-access,
         * like `{ myExt: { setting: { doIt: true }}}` and `getConfiguration('myExt.setting').get('doIt') === true`.
         *
         * When a resource is provided, configuration scoped to that resource is returned.
         *
         * @param section A dot-separated identifier.
         * @param resource A resource for which the configuration is asked for
         * @return The full configuration or a subset.
         */
        export function getConfiguration(section?: string, resource?: Uri | null): WorkspaceConfiguration;

        /**
         * An event that is emitted when the [configuration](#WorkspaceConfiguration) changed.
         */
        export const onDidChangeConfiguration: Event<ConfigurationChangeEvent>;

        /*
         * Creates a file system watcher.
         *
         * A glob pattern that filters the file events on their absolute path must be provided. Optionally,
         * flags to ignore certain kinds of events can be provided. To stop listening to events the watcher must be disposed.
         *
         * *Note* that only files within the current [workspace folders](#workspace.workspaceFolders) can be watched.
         *
         * @param globPattern A [glob pattern](#GlobPattern) that is applied to the absolute paths of created, changed,
         * and deleted files. Use a [relative pattern](#RelativePattern) to limit events to a certain [workspace folder](#WorkspaceFolder).
         * @param ignoreCreateEvents Ignore when files have been created.
         * @param ignoreChangeEvents Ignore when files have been changed.
         * @param ignoreDeleteEvents Ignore when files have been deleted.
         * @return A new file system watcher instance.
         */
        export function createFileSystemWatcher(
            globPattern: GlobPattern,
            ignoreCreateEvents?: boolean,
            ignoreChangeEvents?: boolean,
            ignoreDeleteEvents?: boolean
        ): FileSystemWatcher;

        /**
         * Find files across all [workspace folders](#workspace.workspaceFolders) in the workspace.
         *
         * @sample `findFiles('**​/*.js', '**​/node_modules/**', 10)`
         * @param include A [glob pattern](#GlobPattern) that defines the files to search for. The glob pattern
         * will be matched against the file paths of resulting matches relative to their workspace. Use a [relative pattern](#RelativePattern)
         * to restrict the search results to a [workspace folder](#WorkspaceFolder).
         * @param exclude  A [glob pattern](#GlobPattern) that defines files and folders to exclude. The glob pattern
         * will be matched against the file paths of resulting matches relative to their workspace. When `undefined` only default excludes will
         * apply, when `null` no excludes will apply.
         * @param maxResults An upper-bound for the result.
         * @param token A token that can be used to signal cancellation to the underlying search engine.
         * @return A thenable that resolves to an array of resource identifiers. Will return no results if no
         * [workspace folders](#workspace.workspaceFolders) are opened.
         */
        export function findFiles(include: GlobPattern, exclude?: GlobPattern | null, maxResults?: number, token?: CancellationToken): PromiseLike<Uri[]>;

        /**
         * Find text in files across all [workspace folders] in the workspace
         * @param query What to search 
         * @param optionsOrCallback 
         * @param callbackOrToken 
         * @param token 
         */
        export function findTextInFiles(query: TextSearchQuery, optionsOrCallback: FindTextInFilesOptions | ((result: TextSearchResult) => void),
            callbackOrToken?: CancellationToken | ((result: TextSearchResult) => void), token?: CancellationToken): Promise<TextSearchComplete>

        /**
         * Save all dirty files.
         *
         * @param includeUntitled Also save files that have been created during this session.
         * @return A thenable that resolves when the files have been saved.
         */
        export function saveAll(includeUntitled?: boolean): PromiseLike<boolean>;

        /**
         * Make changes to one or many resources or create, delete, and rename resources as defined by the given
         * [workspace edit](#WorkspaceEdit).
         *
         * All changes of a workspace edit are applied in the same order in which they have been added. If
         * multiple textual inserts are made at the same position, these strings appear in the resulting text
         * in the order the 'inserts' were made. Invalid sequences like 'delete file a' -> 'insert text in file a'
         * cause failure of the operation.
         *
         * When applying a workspace edit that consists only of text edits an 'all-or-nothing'-strategy is used.
         * A workspace edit with resource creations or deletions aborts the operation, e.g. consective edits will
         * not be attempted, when a single edit fails.
         *
         * @param edit A workspace edit.
         * @return A thenable that resolves when the edit could be applied.
         */
        export function applyEdit(edit: WorkspaceEdit): PromiseLike<boolean>;

        /**
         * Register a filesystem provider for a given scheme, e.g. `ftp`.
         *
         * There can only be one provider per scheme and an error is being thrown when a scheme
         * has been claimed by another provider or when it is reserved.
         *
         * @param scheme The uri-[scheme](#Uri.scheme) the provider registers for.
         * @param provider The filesystem provider.
         * @param options Immutable metadata about the provider.
         * @return A [disposable](#Disposable) that unregisters this provider when being disposed.
         */
        export function registerFileSystemProvider(scheme: string, provider: FileSystemProvider, options?: { readonly isCaseSensitive?: boolean, readonly isReadonly?: boolean }): Disposable;

        /**
         * Returns the [workspace folder](#WorkspaceFolder) that contains a given uri.
         * * returns `undefined` when the given uri doesn't match any workspace folder
         *
         * @param uri An uri.
         * @return A workspace folder or `undefined`
         */
        export function getWorkspaceFolder(uri: Uri): WorkspaceFolder | undefined;

        /**
         * Returns a path that is relative to the workspace folder or folders.
         *
         * When there are no [workspace folders](#workspace.workspaceFolders) or when the path
         * is not contained in them, the input is returned.
         *
         * @param pathOrUri A path or uri. When a uri is given its [fsPath](#Uri.fsPath) is used.
         * @param includeWorkspaceFolder When `true` and when the given path is contained inside a
         * workspace folder the name of the workspace is prepended. Defaults to `true` when there are
         * multiple workspace folders and `false` otherwise.
         * @return A path relative to the root or the input.
         */
        export function asRelativePath(pathOrUri: string | Uri, includeWorkspaceFolder?: boolean): string | undefined;

        /**
         * This method replaces `deleteCount` [workspace folders](#workspace.workspaceFolders) starting at index `start`
         * by an optional set of `workspaceFoldersToAdd` on the `theia.workspace.workspaceFolders` array. This "splice"
         * behavior can be used to add, remove and change workspace folders in a single operation.
         *
         * If the first workspace folder is added, removed or changed, the currently executing extensions (including the
         * one that called this method) will be terminated and restarted so that the (deprecated) `rootPath` property is
         * updated to point to the first workspace folder.
         *
         * Use the [`onDidChangeWorkspaceFolders()`](#onDidChangeWorkspaceFolders) event to get notified when the
         * workspace folders have been updated.
         *
         * **Example:** adding a new workspace folder at the end of workspace folders
         * ```typescript
         * workspace.updateWorkspaceFolders(workspace.workspaceFolders ? workspace.workspaceFolders.length : 0, null, { uri: ...});
         * ```
         *
         * **Example:** removing the first workspace folder
         * ```typescript
         * workspace.updateWorkspaceFolders(0, 1);
         * ```
         *
         * **Example:** replacing an existing workspace folder with a new one
         * ```typescript
         * workspace.updateWorkspaceFolders(0, 1, { uri: ...});
         * ```
         *
         * It is valid to remove an existing workspace folder and add it again with a different name
         * to rename that folder.
         *
         * **Note:** it is not valid to call [updateWorkspaceFolders()](#updateWorkspaceFolders) multiple times
         * without waiting for the [`onDidChangeWorkspaceFolders()`](#onDidChangeWorkspaceFolders) to fire.
         *
         * @param start the zero-based location in the list of currently opened [workspace folders](#WorkspaceFolder)
         * from which to start deleting workspace folders.
         * @param deleteCount the optional number of workspace folders to remove.
         * @param workspaceFoldersToAdd the optional variable set of workspace folders to add in place of the deleted ones.
         * Each workspace is identified with a mandatory URI and an optional name.
         * @return true if the operation was successfully started and false otherwise if arguments were used that would result
         * in invalid workspace folder state (e.g. 2 folders with the same URI).
         */
        export function updateWorkspaceFolders(start: number, deleteCount: number | undefined | null, ...workspaceFoldersToAdd: { uri: Uri, name?: string }[]): boolean;

        /**
        * ~~Register a task provider.~~
        *
        * @deprecated Use the corresponding function on the `tasks` namespace instead
        *
        * @param type The task kind type this provider is registered for.
        * @param provider A task provider.
        * @return A [disposable](#Disposable) that unregisters this provider when being disposed.
        */
        export function registerTaskProvider(type: string, provider: TaskProvider): Disposable;
    }

    export namespace env {
        /**
         * Gets environment variable value by name.
         *
         * @param envVarName name of environment variable to get
         * @returns value of the given environment variable name or undefined if there is no such variable.
         */
        export function getEnvVariable(envVarName: string): PromiseLike<string | undefined>;

        /**
         * Gets query parameter value by name.
         *
         * @param queryParamName name of query parameter to get.
         * @returns value of the given query parameter or undefined if there is no such variable.
         */
        export function getQueryParameter(queryParamName: string): string | string[] | undefined;

        /**
         * Returns all query parameters of current IDE.
         */
        export function getQueryParameters(): { [key: string]: string | string[] } | undefined;

        /**
         * The application name of the editor, like 'Eclipse Theia'.
         */
        export const appName: string;

        /**
         * The application root folder from which the editor is running.
         */
        export const appRoot: string;

        /**
         * The custom uri scheme the editor registers to in the operating system.
         */
        export const uriScheme: string;

        /**
         * Represents the preferred user-language, like `de-CH`, `fr`, or `en-US`.
         */
        export const language: string;

        /**
         * The detected default shell for the extension host.
         */
        export const shell: string;

        /**
        * The UI kind property indicates from which UI extensions
        * are accessed from. For example, extensions could be accessed
        * from a desktop application or a web browser.
        */
        export const uiKind: UIKind;

        /**
         * The system clipboard.
         */
        export const clipboard: Clipboard;

        /**
         * A unique identifier for the computer.
         */
        export const machineId: string;

        /**
         * A unique identifier for the current session.
         * Changes each time the editor is started.
         */
        export const sessionId: string;

        /**
         * Opens an *external* item, e.g. a http(s) or mailto-link, using the
         * default application.
         *
         * *Note* that [`showTextDocument`](#window.showTextDocument) is the right
         * way to open a text document inside the editor, not this function.
         *
         * @param target The uri that should be opened.
         * @returns A promise indicating if open was successful.
         */
        export function openExternal(target: Uri): PromiseLike<boolean>;

        /**
         * Resolves an *external* uri, such as a `http:` or `https:` link, from where the extension is running to a
         * uri to the same resource on the client machine.
         *
         * This is a no-op if the extension is running on the client machine. Currently only supports
         * `https:` and `http:` uris.
         *
         * If the extension is running remotely, this function automatically establishes a port forwarding tunnel
         * from the local machine to `target` on the remote and returns a local uri to the tunnel. The lifetime of
         * the port fowarding tunnel is managed by VS Code and the tunnel can be closed by the user.
         *
         * Extensions should not cache the result of `asExternalUri` as the resolved uri may become invalid due to
         * a system or user action — for example, in remote cases, a user may close a port forwardng tunnel
         * that was opened by `asExternalUri`.
         *
         * *Note* that uris passed through `openExternal` are automatically resolved and you should not call `asExternalUri`
         * on them.
         *
         * @return A uri that can be used on the client machine.
         */
        export function asExternalUri(target: Uri): PromiseLike<Uri>;

    }

    /**
     * A relative pattern is a helper to construct glob patterns that are matched
     * relatively to a base path. The base path can either be an absolute file path
     * or a [workspace folder](#WorkspaceFolder).
     */
    export class RelativePattern {

        /**
         * A base file path to which this pattern will be matched against relatively.
         */
        base: string;

        /**
         * A file glob pattern like `*.{ts,js}` that will be matched on file paths
         * relative to the base path.
         *
         * Example: Given a base of `/home/work/folder` and a file path of `/home/work/folder/index.js`,
         * the file glob pattern will match on `index.js`.
         */
        pattern: string;

        /**
         * Creates a new relative pattern object with a base path and pattern to match. This pattern
         * will be matched on file paths relative to the base path.
         *
         * @param base A base file path to which this pattern will be matched against relatively.
         * @param pattern A file glob pattern like `*.{ts,js}` that will be matched on file paths
         * relative to the base path.
         */
        constructor(base: WorkspaceFolder | string, pattern: string)
    }

    /**
     * A file glob pattern to match file paths against. This can either be a glob pattern string
     * (like `**​/*.{ts,js}` or `*.{ts,js}`) or a [relative pattern](#RelativePattern).
     *
     * Glob patterns can have the following syntax:
     * * `*` to match one or more characters in a path segment
     * * `?` to match on one character in a path segment
     * * `**` to match any number of path segments, including none
     * * `{}` to group conditions (e.g. `**​/*.{ts,js}` matches all TypeScript and JavaScript files)
     * * `[]` to declare a range of characters to match in a path segment (e.g., `example.[0-9]` to match on `example.0`, `example.1`, …)
     * * `[!...]` to negate a range of characters to match in a path segment (e.g., `example.[!0-9]` to match on `example.a`, `example.b`, but not `example.0`)
     */
    export type GlobPattern = string | RelativePattern;

    /**
     * A document filter denotes a document by different properties like
     * the [language](#TextDocument.languageId), the [scheme](#Uri.scheme) of
     * its resource, or a glob-pattern that is applied to the [path](#TextDocument.fileName).
     *
     * @sample A language filter that applies to typescript files on disk: `{ language: 'typescript', scheme: 'file' }`
     * @sample A language filter that applies to all package.json paths: `{ language: 'json', scheme: 'untitled', pattern: '**​/package.json' }`
     */
    export interface DocumentFilter {

        /**
         * A language id, like `typescript`.
         */
        language?: string;

        /**
         * A Uri [scheme](#Uri.scheme), like `file` or `untitled`.
         */
        scheme?: string;

        /**
         * A [glob pattern](#GlobPattern) that is matched on the absolute path of the document. Use a [relative pattern](#RelativePattern)
         * to filter documents to a [workspace folder](#WorkspaceFolder).
         */
        pattern?: GlobPattern;
    }

    /**
     * A language selector is the combination of one or many language identifiers
     * and [language filters](#DocumentFilter).
     *
     * *Note* that a document selector that is just a language identifier selects *all*
     * documents, even those that are not saved on disk. Only use such selectors when
     * a feature works without further context, e.g without the need to resolve related
     * 'files'.
     *
     * @sample `let sel:DocumentSelector = { scheme: 'file', language: 'typescript' }`;
     */
    export type DocumentSelector = DocumentFilter | string | Array<DocumentFilter | string>;

    /**
     * A tuple of two characters, like a pair of
     * opening and closing brackets.
     */
    export type CharacterPair = [string, string];

    /**
     * Describes how comments for a language work.
     */
    export interface CommentRule {

        /**
         * The line comment token, like `// this is a comment`
         */
        lineComment?: string;

        /**
         * The block comment character pair, like `/* block comment *&#47;`
         */
        blockComment?: CharacterPair;
    }

    /**
     * Describes what to do with the indentation when pressing Enter.
     */
    export enum IndentAction {
        /**
         * Insert new line and copy the previous line's indentation.
         */
        None = 0,
        /**
         * Insert new line and indent once (relative to the previous line's indentation).
         */
        Indent = 1,
        /**
         * Insert two new lines:
         *  - the first one indented which will hold the cursor
         *  - the second one at the same indentation level
         */
        IndentOutdent = 2,
        /**
         * Insert new line and outdent once (relative to the previous line's indentation).
         */
        Outdent = 3
    }

    /**
     * Describes what to do when pressing Enter.
     */
    export interface EnterAction {
        /**
         * Describe what to do with the indentation.
         */
        indentAction: IndentAction;
        /**
         * Describes text to be appended after the new line and after the indentation.
         */
        appendText?: string;
        /**
         * Describes the number of characters to remove from the new line's indentation.
         */
        removeText?: number;
    }

    /**
     * Describes a rule to be evaluated when pressing Enter.
     */
    export interface OnEnterRule {
        /**
         * This rule will only execute if the text before the cursor matches this regular expression.
         */
        beforeText: RegExp;
        /**
         * This rule will only execute if the text after the cursor matches this regular expression.
         */
        afterText?: RegExp;
        /**
         * The action to execute.
         */
        action: EnterAction;
    }

    /**
     * Describes indentation rules for a language.
     */
    export interface IndentationRule {
        /**
         * If a line matches this pattern, then all the lines after it should be unindented once (until another rule matches).
         */
        decreaseIndentPattern: RegExp;
        /**
         * If a line matches this pattern, then all the lines after it should be indented once (until another rule matches).
         */
        increaseIndentPattern: RegExp;
        /**
         * If a line matches this pattern, then **only the next line** after it should be indented once.
         */
        indentNextLinePattern?: RegExp;
        /**
         * If a line matches this pattern, then its indentation should not be changed and it should not be evaluated against the other rules.
         */
        unIndentedLinePattern?: RegExp;
    }

    /**
     * The language configuration interfaces defines the contract between extensions
     * and various editor features, like automatic bracket insertion, automatic indentation etc.
     */
    export interface LanguageConfiguration {
        /**
         * The language's comment settings.
         */
        comments?: CommentRule;
        /**
         * The language's brackets.
         * This configuration implicitly affects pressing Enter around these brackets.
         */
        brackets?: CharacterPair[];
        /**
         * The language's word definition.
         * If the language supports Unicode identifiers (e.g. JavaScript), it is preferable
         * to provide a word definition that uses exclusion of known separators.
         * e.g.: A regex that matches anything except known separators (and dot is allowed to occur in a floating point number):
         *   /(-?\d*\.\d\w*)|([^\`\~\!\@\#\%\^\&\*\(\)\-\=\+\[\{\]\}\\\|\;\:\'\"\,\.\<\>\/\?\s]+)/g
         */
        wordPattern?: RegExp;
        /**
         * The language's indentation settings.
         */
        indentationRules?: IndentationRule;
        /**
         * The language's rules to be evaluated when pressing Enter.
         */
        onEnterRules?: OnEnterRule[];

    }

    /**
     * Represents a parameter of a callable-signature. A parameter can
     * have a label and a doc-comment.
     */
    export class ParameterInformation {

        /**
         * The label of this signature. Will be shown in
         * the UI.
         */
        label: string | [number, number];

        /**
         * The human-readable doc-comment of this signature. Will be shown
         * in the UI but can be omitted.
         */
        documentation?: string | MarkdownString;

        /**
         * Creates a new parameter information object.
         *
         * @param label A label string or inclusive start and exclusive end offsets within its containing signature label.
         * @param documentation A doc string.
         */
        constructor(label: string | [number, number], documentation?: string | MarkdownString);

    }

    /**
     * Represents the signature of something callable. A signature
     * can have a label, like a function-name, a doc-comment, and
     * a set of parameters.
     */
    export class SignatureInformation {

        /**
         * The label of this signature. Will be shown in
         * the UI.
         */
        label: string;

        /**
         * The human-readable doc-comment of this signature. Will be shown
         * in the UI but can be omitted.
         */
        documentation?: string | MarkdownString;

        /**
         * The parameters of this signature.
         */
        parameters: ParameterInformation[];

        /**
         * Creates a new signature information object.
         *
         * @param label A label string.
         * @param documentation A doc string.
         */
        constructor(label: string, documentation?: string | MarkdownString);
    }

    /**
     * Signature help represents the signature of something
     * callable. There can be multiple signatures but only one
     * active and only one active parameter.
     */
    export class SignatureHelp {

        /**
         * One or more signatures.
         */
        signatures: SignatureInformation[];

        /**
         * The active signature.
         */
        activeSignature: number;

        /**
         * The active parameter of the active signature.
         */
        activeParameter: number;
    }

    /**
     * How a [`SignatureHelpProvider`](#SignatureHelpProvider) was triggered.
     */
    export enum SignatureHelpTriggerKind {
        /**
         * Signature help was invoked manually by the user or by a command.
         */
        Invoke = 1,

        /**
         * Signature help was triggered by a trigger character.
         */
        TriggerCharacter = 2,

        /**
         * Signature help was triggered by the cursor moving or by the document content changing.
         */
        ContentChange = 3,
    }

    /**
     * Additional information about the context in which a
     * [`SignatureHelpProvider`](#SignatureHelpProvider.provideSignatureHelp) was triggered.
     */
    export interface SignatureHelpContext {
        /**
         * Action that caused signature help to be triggered.
         */
        readonly triggerKind: SignatureHelpTriggerKind;

        /**
         * Character that caused signature help to be triggered.
         *
         * This is `undefined` when signature help is not triggered by typing, such as when manually invoking
         * signature help or when moving the cursor.
         */
        readonly triggerCharacter?: string;

        /**
         * `true` if signature help was already showing when it was triggered.
         *
         * Retriggers occur when the signature help is already active and can be caused by actions such as
         * typing a trigger character, a cursor move, or document content changes.
         */
        readonly isRetrigger: boolean;

        /**
         * The currently active [`SignatureHelp`](#SignatureHelp).
         *
         * The `activeSignatureHelp` has its [`SignatureHelp.activeSignature`] field updated based on
         * the user arrowing through available signatures.
         */
        readonly activeSignatureHelp?: SignatureHelp;
    }

    /**
     * The signature help provider interface defines the contract between extensions and
     * the [parameter hints](https://code.visualstudio.com/docs/editor/intellisense)-feature.
     */
    export interface SignatureHelpProvider {

        /**
         * Provide help for the signature at the given position and document.
         *
         * @param document The document in which the command was invoked.
         * @param position The position at which the command was invoked.
         * @param token A cancellation token.
         * @param context Information about how signature help was triggered.
         *
         * @return Signature help or a thenable that resolves to such. The lack of a result can be
         * signaled by returning `undefined` or `null`.
         */
        provideSignatureHelp(document: TextDocument, position: Position, token: CancellationToken, context: SignatureHelpContext): ProviderResult<SignatureHelp>;
    }

    /**
     * Metadata about a registered [`SignatureHelpProvider`](#SignatureHelpProvider).
     */
    export interface SignatureHelpProviderMetadata {
        /**
         * List of characters that trigger signature help.
         */
        readonly triggerCharacters: ReadonlyArray<string>;

        /**
         * List of characters that re-trigger signature help.
         *
         * These trigger characters are only active when signature help is already showing. All trigger characters
         * are also counted as re-trigger characters.
         */
        readonly retriggerCharacters: ReadonlyArray<string>;
    }

    /**
     * How a [completion provider](#CompletionItemProvider) was triggered
     */
    export enum CompletionTriggerKind {
        /**
         * Completion was triggered normally.
         */
        Invoke = 0,
        /**
         * Completion was triggered by a trigger character.
         */
        TriggerCharacter = 1,
        /**
         * Completion was re-triggered as current completion list is incomplete
         */
        TriggerForIncompleteCompletions = 2
    }

    /**
     * Contains additional information about the context in which
     * [completion provider](#CompletionItemProvider.provideCompletionItems) is triggered.
     */
    export interface CompletionContext {
        /**
         * How the completion was triggered.
         */
        readonly triggerKind: CompletionTriggerKind;

        /**
         * Character that triggered the completion item provider.
         *
         * `undefined` if provider was not triggered by a character.
         *
         * The trigger character is already in the document when the completion provider is triggered.
         */
        readonly triggerCharacter?: string;
    }

    /**
     * A provider result represents the values a provider, like the [`CompletionItemProvider`](#CompletionItemProvider),
     * may return. For once this is the actual result type `T`, like `CompletionItemProvider`, or a thenable that resolves
     * to that type `T`. In addition, `null` and `undefined` can be returned - either directly or from a
     * thenable.
     *
     */
    export type ProviderResult<T> = T | undefined | PromiseLike<T | undefined>;

    /**
     * A symbol kind.
     */
    export enum SymbolKind {
        File = 0,
        Module = 1,
        Namespace = 2,
        Package = 3,
        Class = 4,
        Method = 5,
        Property = 6,
        Field = 7,
        Constructor = 8,
        Enum = 9,
        Interface = 10,
        Function = 11,
        Variable = 12,
        Constant = 13,
        String = 14,
        Number = 15,
        Boolean = 16,
        Array = 17,
        Object = 18,
        Key = 19,
        Null = 20,
        EnumMember = 21,
        Struct = 22,
        Event = 23,
        Operator = 24,
        TypeParameter = 25
    }

    export enum SymbolTag {
        Deprecated = 1
    }

    /**
     * Represents information about programming constructs like variables, classes,
     * interfaces etc.
     */
    export class SymbolInformation {

        /**
         * The name of this symbol.
         */
        name: string;

        /**
         * The name of the symbol containing this symbol.
         */
        containerName: string;

        /**
         * The kind of this symbol.
         */
        kind: SymbolKind;

        tags?: ReadonlyArray<SymbolTag>;

        /**
         * The location of this symbol.
         */
        location: Location;

        /**
         * Creates a new symbol information object.
         *
         * @param name The name of the symbol.
         * @param kind The kind of the symbol.
         * @param containerName The name of the symbol containing the symbol.
         * @param location The location of the symbol.
         */
        constructor(name: string, kind: SymbolKind, containerName: string, location: Location);

        /**
         * ~~Creates a new symbol information object.~~
         *
         * @deprecated Please use the constructor taking a [location](#Location) object.
         *
         * @param name The name of the symbol.
         * @param kind The kind of the symbol.
         * @param range The range of the location of the symbol.
         * @param uri The resource of the location of symbol, defaults to the current document.
         * @param containerName The name of the symbol containing the symbol.
         */
        constructor(name: string, kind: SymbolKind, range: Range, uri?: Uri, containerName?: string);
    }

    /**
     * Represents programming constructs like variables, classes, interfaces etc. that appear in a document. Document
     * symbols can be hierarchical and they have two ranges: one that encloses its definition and one that points to
     * its most interesting range, e.g. the range of an identifier.
     */
    export class DocumentSymbol {

        /**
         * The name of this symbol.
         */
        name: string;

        /**
         * More detail for this symbol, e.g the signature of a function.
         */
        detail: string;

        /**
         * The kind of this symbol.
         */
        kind: SymbolKind;

        tags?: ReadonlyArray<SymbolTag>;

        /**
         * The range enclosing this symbol not including leading/trailing whitespace but everything else, e.g comments and code.
         */
        range: Range;

        /**
         * The range that should be selected and reveal when this symbol is being picked, e.g the name of a function.
         * Must be contained by the [`range`](#DocumentSymbol.range).
         */
        selectionRange: Range;

        /**
         * Children of this symbol, e.g. properties of a class.
         */
        children: DocumentSymbol[];

        /**
         * Creates a new document symbol.
         *
         * @param name The name of the symbol.
         * @param detail Details for the symbol.
         * @param kind The kind of the symbol.
         * @param range The full range of the symbol.
         * @param selectionRange The range that should be reveal.
         */
        constructor(name: string, detail: string, kind: SymbolKind, range: Range, selectionRange: Range);
    }

    /**
     * The document symbol provider interface defines the contract between extensions and
     * the [go to symbol](https://code.visualstudio.com/docs/editor/editingevolved#_go-to-symbol)-feature.
     */
    export interface DocumentSymbolProvider {

        /**
         * Provide symbol information for the given document.
         *
         * @param document The document in which the command was invoked.
         * @param token A cancellation token.
         * @return An array of document highlights or a thenable that resolves to such. The lack of a result can be
         * signaled by returning `undefined`, `null`, or an empty array.
         */
        provideDocumentSymbols(document: TextDocument, token: CancellationToken): ProviderResult<SymbolInformation[] | DocumentSymbol[]>;
    }

    /**
    * Represents a color in RGBA space.
    */
    export class Color {

        /**
        * The red component of this color in the range [0-1].
        */
        readonly red: number;

        /**
        * The green component of this color in the range [0-1].
        */
        readonly green: number;

        /**
        * The blue component of this color in the range [0-1].
        */
        readonly blue: number;

        /**
        * The alpha component of this color in the range [0-1].
        */
        readonly alpha: number;

        /**
        * Creates a new color instance.
        *
        * @param red The red component.
        * @param green The green component.
        * @param blue The blue component.
        * @param alpha The alpha component.
        */
        constructor(red: number, green: number, blue: number, alpha: number);
    }

    /**
    * Represents a color range from a document.
    */
    export class ColorInformation {

        /**
        * The range in the document where this color appears.
        */
        range: Range;

        /**
        * The actual color value for this color range.
        */
        color: Color;

        /**
        * Creates a new color range.
        *
        * @param range The range the color appears in. Must not be empty.
        * @param color The value of the color.
        */
        constructor(range: Range, color: Color);
    }

    /**
    * A color presentation object describes how a [`color`](#Color) should be represented as text and what
    * edits are required to refer to it from source code.
    *
    * For some languages one color can have multiple presentations, e.g. css can represent the color red with
    * the constant `Red`, the hex-value `#ff0000`, or in rgba and hsla forms. In csharp other representations
    * apply, e.g `System.Drawing.Color.Red`.
    */
    export class ColorPresentation {

        /**
        * The label of this color presentation. It will be shown on the color
        * picker header. By default this is also the text that is inserted when selecting
        * this color presentation.
        */
        label: string;

        /**
        * An [edit](#TextEdit) which is applied to a document when selecting
        * this presentation for the color.  When `falsy` the [label](#ColorPresentation.label)
        * is used.
        */
        textEdit?: TextEdit;

        /**
        * An optional array of additional [text edits](#TextEdit) that are applied when
        * selecting this color presentation. Edits must not overlap with the main [edit](#ColorPresentation.textEdit) nor with themselves.
        */
        additionalTextEdits?: TextEdit[];

        /**
        * Creates a new color presentation.
        *
        * @param label The label of this color presentation.
        */
        constructor(label: string);
    }

    /**
    * The document color provider defines the contract between extensions and feature of
    * picking and modifying colors in the editor.
    */
    export interface DocumentColorProvider {

        /**
        * Provide colors for the given document.
        *
        * @param document The document in which the command was invoked.
        * @param token A cancellation token.
        * @return An array of [color information](#ColorInformation) or a thenable that resolves to such. The lack of a result
        * can be signaled by returning `undefined`, `null`, or an empty array.
        */
        provideDocumentColors(document: TextDocument, token: CancellationToken): ProviderResult<ColorInformation[]>;

        /**
        * Provide [representations](#ColorPresentation) for a color.
        *
        * @param color The color to show and insert.
        * @param context A context object with additional information
        * @param token A cancellation token.
        * @return An array of color presentations or a thenable that resolves to such. The lack of a result
        * can be signaled by returning `undefined`, `null`, or an empty array.
        */
        provideColorPresentations(color: Color, context: { document: TextDocument, range: Range }, token: CancellationToken): ProviderResult<ColorPresentation[]>;
    }

    /**
    * A line based folding range. To be valid, start and end line must a zero or larger and smaller than the number of lines in the document.
    * Invalid ranges will be ignored.
    */
    export class FoldingRange {

        /**
        * The zero-based start line of the range to fold. The folded area starts after the line's last character.
        * To be valid, the end must be zero or larger and smaller than the number of lines in the document.
        */
        start: number;

        /**
        * The zero-based end line of the range to fold. The folded area ends with the line's last character.
        * To be valid, the end must be zero or larger and smaller than the number of lines in the document.
        */
        end: number;

        /**
        * Describes the [Kind](#FoldingRangeKind) of the folding range such as [Comment](#FoldingRangeKind.Comment) or
        * [Region](#FoldingRangeKind.Region). The kind is used to categorize folding ranges and used by commands
        * like 'Fold all comments'. See
        * [FoldingRangeKind](#FoldingRangeKind) for an enumeration of all kinds.
        * If not set, the range is originated from a syntax element.
        */
        kind?: FoldingRangeKind;

        /**
        * Creates a new folding range.
        *
        * @param start The start line of the folded range.
        * @param end The end line of the folded range.
        * @param kind The kind of the folding range.
        */
        constructor(start: number, end: number, kind?: FoldingRangeKind);
    }

    /**
    * An enumeration of specific folding range kinds. The kind is an optional field of a [FoldingRange](#FoldingRange)
    * and is used to distinguish specific folding ranges such as ranges originated from comments. The kind is used by commands like
    * `Fold all comments` or `Fold all regions`.
    * If the kind is not set on the range, the range originated from a syntax element other than comments, imports or region markers.
    */
    export enum FoldingRangeKind {
        /**
        * Kind for folding range representing a comment.
        */
        Comment = 1,
        /**
        * Kind for folding range representing a import.
        */
        Imports = 2,
        /**
        * Kind for folding range representing regions originating from folding markers like `#region` and `#endregion`.
        */
        Region = 3
    }

    /**
    * Folding context (for future use)
    */
    export interface FoldingContext {
    }

    /**
    * The folding range provider interface defines the contract between extensions and
    * [Folding](https://code.visualstudio.com/docs/editor/codebasics#_folding) in the editor.
    */
    export interface FoldingRangeProvider {
        /**
        * Returns a list of folding ranges or null and undefined if the provider
        * does not want to participate or was cancelled.
        * @param document The document in which the command was invoked.
        * @param context Additional context information (for future use)
        * @param token A cancellation token.
        */
        provideFoldingRanges(document: TextDocument, context: FoldingContext, token: CancellationToken): ProviderResult<FoldingRange[]>;
    }

    /**
     * Value-object that contains additional information when
     * requesting references.
     */
    export interface ReferenceContext {

        /**
         * Include the declaration of the current symbol.
         */
        includeDeclaration: boolean;
    }

    /**
     * The reference provider interface defines the contract between extensions and
     * the [find references](https://code.visualstudio.com/docs/editor/editingevolved#_peek)-feature.
     */
    export interface ReferenceProvider {

        /**
         * Provide a set of project-wide references for the given position and document.
         *
         * @param document The document in which the command was invoked.
         * @param position The position at which the command was invoked.
         * @param context
         * @param token A cancellation token.
         * @return An array of locations or a thenable that resolves to such. The lack of a result can be
         * signaled by returning `undefined`, `null`, or an empty array.
         */
        provideReferences(document: TextDocument, position: Position, context: ReferenceContext, token: CancellationToken): ProviderResult<Location[]>;
    }

    /**
     * A text edit represents edits that should be applied
     * to a document.
     */
    export class TextEdit {

        /**
         * Utility to create a replace edit.
         *
         * @param range A range.
         * @param newText A string.
         * @return A new text edit object.
         */
        static replace(range: Range, newText: string): TextEdit;

        /**
         * Utility to create an insert edit.
         *
         * @param position A position, will become an empty range.
         * @param newText A string.
         * @return A new text edit object.
         */
        static insert(position: Position, newText: string): TextEdit;

        /**
         * Utility to create a delete edit.
         *
         * @param range A range.
         * @return A new text edit object.
         */
        static delete(range: Range): TextEdit;

        /**
         * Utility to create an eol-edit.
         *
         * @param eol An eol-sequence
         * @return A new text edit object.
         */
        static setEndOfLine(eol: EndOfLine): TextEdit;

        /**
         * The range this edit applies to.
         */
        range: Range;

        /**
         * The string this edit will insert.
         */
        newText: string;

        /**
         * The eol-sequence used in the document.
         *
         * *Note* that the eol-sequence will be applied to the
         * whole document.
         */
        newEol: EndOfLine;

        /**
         * Create a new TextEdit.
         *
         * @param range A range.
         * @param newText A string.
         */
        constructor(range: Range, newText: string);
    }

    /**
     * Completion item kinds.
     */
    export enum CompletionItemKind {
        Text = 0,
        Method = 1,
        Function = 2,
        Constructor = 3,
        Field = 4,
        Variable = 5,
        Class = 6,
        Interface = 7,
        Module = 8,
        Property = 9,
        Unit = 10,
        Value = 11,
        Enum = 12,
        Keyword = 13,
        Snippet = 14,
        Color = 15,
        Reference = 17,
        File = 16,
        Folder = 18,
        EnumMember = 19,
        Constant = 20,
        Struct = 21,
        Event = 22,
        Operator = 23,
        TypeParameter = 24
    }

    /**
     * Completion item tags are extra annotations that tweak the rendering of a completion
     * item.
     */
    export enum CompletionItemTag {
        /**
         * Render a completion as obsolete, usually using a strike-out.
         */
        Deprecated = 1
    }

    /**
     * A completion item represents a text snippet that is proposed to complete text that is being typed.
     *
     * It is sufficient to create a completion item from just a [label](#CompletionItem.label). In that
     * case the completion item will replace the [word](#TextDocument.getWordRangeAtPosition)
     * until the cursor with the given label or [insertText](#CompletionItem.insertText). Otherwise the
     * the given [edit](#CompletionItem.textEdit) is used.
     *
     * When selecting a completion item in the editor its defined or synthesized text edit will be applied
     * to *all* cursors/selections whereas [additionalTextEdits](#additionalTextEdits) will be
     * applied as provided.
     *
     * @see [CompletionItemProvider.provideCompletionItems](#CompletionItemProvider.provideCompletionItems)
     * @see [CompletionItemProvider.resolveCompletionItem](#CompletionItemProvider.resolveCompletionItem)
     */
    export class CompletionItem {

        /**
         * The label of this completion item. By default
         * this is also the text that is inserted when selecting
         * this completion.
         */
        label: string;

        /**
         * The kind of this completion item. Based on the kind
         * an icon is chosen by the editor.
         */
        kind?: CompletionItemKind;

        /**
         * A human-readable string with additional information
         * about this item, like type or symbol information.
         */
        detail?: string;

        /**
         * Tags for this completion item.
         */
        tags?: ReadonlyArray<CompletionItemTag>;

        /**
         * A human-readable string that represents a doc-comment.
         */
        documentation?: string | MarkdownString;

        /**
         * A string that should be used when comparing this item
         * with other items. When `falsy` the [label](#CompletionItem.label)
         * is used.
         */
        sortText?: string;

        /**
         * A string that should be used when filtering a set of
         * completion items. When `falsy` the [label](#CompletionItem.label)
         * is used.
         */
        filterText?: string;

        /**
         * Select this item when showing. *Note* that only one completion item can be selected and
         * that the editor decides which item that is. The rule is that the *first* item of those
         * that match best is selected.
         */
        preselect?: boolean;

        /**
         * A string or snippet that should be inserted in a document when selecting
         * this completion. When `falsy` the [label](#CompletionItem.label)
         * is used.
         */
        insertText?: string | SnippetString;

        /**
         * A range or a insert and replace range selecting the text that should be replaced by this completion item.
         *
         * When omitted, the range of the [current word](#TextDocument.getWordRangeAtPosition) is used as replace-range
         * and as insert-range the start of the [current word](#TextDocument.getWordRangeAtPosition) to the
         * current position is used.
         *
         * *Note 1:* A range must be a [single line](#Range.isSingleLine) and it must
         * [contain](#Range.contains) the position at which completion has been [requested](#CompletionItemProvider.provideCompletionItems).
         * *Note 2:* A insert range must be a prefix of a replace range, that means it must be contained and starting at the same position.
         */
        range?: Range | { inserting: Range; replacing: Range; };

        /**
         * An optional set of characters that when pressed while this completion is active will accept it first and
         * then type that character. *Note* that all commit characters should have `length=1` and that superfluous
         * characters will be ignored.
         */
        commitCharacters?: string[];

        /**
         * Keep whitespace of the [insertText](#CompletionItem.insertText) as is. By default, the editor adjusts leading
         * whitespace of new lines so that they match the indentation of the line for which the item is accepted - setting
         * this to `true` will prevent that.
         */
        keepWhitespace?: boolean;

        /**
         * An optional array of additional [text edits](#TextEdit) that are applied when
         * selecting this completion. Edits must not overlap with the main [edit](#CompletionItem.textEdit)
         * nor with themselves.
         */
        additionalTextEdits?: TextEdit[];

        /**
         * An optional [command](#Command) that is executed *after* inserting this completion. *Note* that
         * additional modifications to the current document should be described with the
         * [additionalTextEdits](#additionalTextEdits)-property.
         */
        command?: Command;

        /**
         * @deprecated Use `CompletionItem.insertText` and `CompletionItem.range` instead.
         *
         * ~~An [edit](#TextEdit) which is applied to a document when selecting
         * this completion. When an edit is provided the value of
         * [insertText](#CompletionItem.insertText) is ignored.~~
         *
         * ~~The [range](#Range) of the edit must be single-line and on the same
         * line completions were [requested](#CompletionItemProvider.provideCompletionItems) at.~~
         */
        textEdit?: TextEdit;

        /**
         * @deprecated Use `CompletionItem.tags` instead.
         */
        deprecated?: boolean;

        /**
         * Creates a new completion item.
         *
         * Completion items must have at least a [label](#CompletionItem.label) which then
         * will be used as insert text as well as for sorting and filtering.
         *
         * @param label The label of the completion.
         * @param kind The [kind](#CompletionItemKind) of the completion.
         */
        constructor(label: string, kind?: CompletionItemKind);
    }

    /**
     * Represents a collection of [completion items](#CompletionItem) to be presented
     * in the editor.
     */
    export class CompletionList<T extends CompletionItem = CompletionItem> {

        /**
         * This list is not complete. Further typing should result in recomputing
         * this list.
         */
        isIncomplete?: boolean;

        /**
         * The completion items.
         */
        items: CompletionItem[];

        /**
         * Creates a new completion list.
         *
         * @param items The completion items.
         * @param isIncomplete The list is not complete.
         */
        constructor(items?: CompletionItem[], isIncomplete?: boolean);
    }

    /**
     * The completion item provider interface defines the contract between plugin and IntelliSense
     *
     * Providers can delay the computation of the [`detail`](#CompletionItem.detail)
     * and [`documentation`](#CompletionItem.documentation) properties by implementing the
     * [`resolveCompletionItem`](#CompletionItemProvider.resolveCompletionItem)-function. However, properties that
     * are needed for the initial sorting and filtering, like `sortText`, `filterText`, `insertText`, and `range`, must
     * not be changed during resolve.
     *
     * Providers are asked for completions either explicitly by a user gesture or -depending on the configuration-
     * implicitly when typing words or trigger characters.
     */
    export interface CompletionItemProvider<T extends CompletionItem = CompletionItem> {

        /**
         * Provide completion items for the given position and document.
         *
         * @param document The document in which the command was invoked.
         * @param position The position at which the command was invoked.
         * @param token A cancellation token.
         * @param context How the completion was triggered.
         *
         * @return An array of completions, a [completion list](#CompletionList), or a thenable that resolves to either.
         * The lack of a result can be signaled by returning `undefined`, `null`, or an empty array.
         */
        provideCompletionItems(document: TextDocument,
            position: Position,
            token: CancellationToken,
            context: CompletionContext): ProviderResult<T[] | CompletionList<T>>;

        /**
         * Given a completion item fill in more data, like [doc-comment](#CompletionItem.documentation)
         * or [details](#CompletionItem.detail).
         *
         * The editor will only resolve a completion item once.
         *
         * @param item A completion item currently active in the UI.
         * @param token A cancellation token.
         * @return The resolved completion item or a thenable that resolves to of such. It is OK to return the given
         * `item`. When no result is returned, the given `item` will be used.
         */
        resolveCompletionItem?(item: T, token: CancellationToken): ProviderResult<T>;
    }

    /**
     * Represents a location inside a resource, such as a line
     * inside a text file.
     */
    export class Location {

        /**
         * The resource identifier of this location.
         */
        uri: Uri;

        /**
         * The document range of this location.
         */
        range: Range;

        /**
         * Creates a new location object.
         *
         * @param uri The resource identifier.
         * @param rangeOrPosition The range or position. Positions will be converted to an empty range.
         */
        constructor(uri: Uri, rangeOrPosition: Range | Position);
    }

    /**
     * The event that is fired when diagnostics change.
     */
    export interface DiagnosticChangeEvent {

        /**
         * An array of resources for which diagnostics have changed.
         */
        readonly uris: Uri[];
    }

    /**
     * Represents the severity of diagnostics.
     */
    export enum DiagnosticSeverity {

        /**
         * Something not allowed by the rules of a language or other means.
         */
        Error = 0,

        /**
         * Something suspicious but allowed.
         */
        Warning = 1,

        /**
         * Something to inform about but not a problem.
         */
        Information = 2,

        /**
         * Something to hint to a better way of doing it, like proposing
         * a refactoring.
         */
        Hint = 3
    }

    /**
     * Represents a related message and source code location for a diagnostic. This should be
     * used to point to code locations that cause or related to a diagnostics, e.g when duplicating
     * a symbol in a scope.
     */
    export class DiagnosticRelatedInformation {

        /**
         * The location of this related diagnostic information.
         */
        location: Location;

        /**
         * The message of this related diagnostic information.
         */
        message: string;

        /**
         * Creates a new related diagnostic information object.
         *
         * @param location The location.
         * @param message The message.
         */
        constructor(location: Location, message: string);
    }

    /**
     * Additional metadata about the type of a diagnostic.
     */
    export enum DiagnosticTag {
        /**
         * Unused or unnecessary code.
         *
         * Diagnostics with this tag are rendered faded out. The amount of fading
         * is controlled by the `"editorUnnecessaryCode.opacity"` theme color. For
         * example, `"editorUnnecessaryCode.opacity": "#000000c0"` will render the
         * code with 75% opacity. For high contrast themes, use the
         * `"editorUnnecessaryCode.border"` theme color to underline unnecessary code
         * instead of fading it out.
         */
        Unnecessary = 1,
    }

    /**
     * Represents a diagnostic, such as a compiler error or warning. Diagnostic objects
     * are only valid in the scope of a file.
     */
    export class Diagnostic {

        /**
         * The range to which this diagnostic applies.
         */
        range: Range;

        /**
         * The human-readable message.
         */
        message: string;

        /**
         * The severity, default is [error](#DiagnosticSeverity.Error).
         */
        severity: DiagnosticSeverity;

        /**
         * A human-readable string describing the source of this
         * diagnostic, e.g. 'typescript' or 'super lint'.
         */
        source?: string;

        /**
         * A code or identifier for this diagnostics. Will not be surfaced
         * to the user, but should be used for later processing, e.g. when
         * providing [code actions](#CodeActionContext).
         */
        code?: string | number;

        /**
         * An array of related diagnostic information, e.g. when symbol-names within
         * a scope collide all definitions can be marked via this property.
         */
        relatedInformation?: DiagnosticRelatedInformation[];

        /**
         * Additional metadata about the diagnostic.
         */
        tags?: DiagnosticTag[];

        /**
         * Creates a new diagnostic object.
         *
         * @param range The range to which this diagnostic applies.
         * @param message The human-readable message.
         * @param severity The severity, default is [error](#DiagnosticSeverity.Error).
         */
        constructor(range: Range, message: string, severity?: DiagnosticSeverity);
    }

    export interface DiagnosticCollection {

        /**
         * The name of this diagnostic collection, for instance `typescript`. Every diagnostic
         * from this collection will be associated with this name. Also, the task framework uses this
         * name when defining [problem matchers](https://code.visualstudio.com/docs/editor/tasks#_defining-a-problem-matcher).
         */
        readonly name: string;

        /**
         * Assign diagnostics for given resource. Will replace
         * existing diagnostics for that resource.
         *
         * @param uri A resource identifier.
         * @param diagnostics Array of diagnostics or `undefined`
         */
        set(uri: Uri, diagnostics: Diagnostic[] | undefined): void;

        /**
         * Replace all entries in this collection for given uris.
         *
         * Diagnostics of multiple tuples of the same uri will be merged, e.g
         * `[[file1, [d1]], [file1, [d2]]]` is equivalent to `[[file1, [d1, d2]]]`.
         * If a diagnostics item is `undefined` as in `[file1, undefined]`
         * all previous but not subsequent diagnostics are removed.
         *
         * @param entries An array of tuples, like `[[file1, [d1, d2]], [file2, [d3, d4, d5]]]`, or `undefined`.
         */
        set(entries: [Uri, Diagnostic[] | undefined][] | undefined): void;

        /**
         * Remove all diagnostics from this collection that belong
         * to the provided `uri`. The same as `#set(uri, undefined)`.
         *
         * @param uri A resource identifier.
         */
        delete(uri: Uri): void;

        /**
         * Remove all diagnostics from this collection. The same
         * as calling `#set(undefined)`;
         */
        clear(): void;

        /**
         * Iterate over each entry in this collection.
         *
         * @param callback Function to execute for each entry.
         * @param thisArg The `this` context used when invoking the handler function.
         */
        forEach(callback: (uri: Uri, diagnostics: Diagnostic[], collection: DiagnosticCollection) => any, thisArg?: any): void;

        /**
         * Get the diagnostics for a given resource. *Note* that you cannot
         * modify the diagnostics-array returned from this call.
         *
         * @param uri A resource identifier.
         * @returns An immutable array of [diagnostics](#Diagnostic) or `undefined`.
         */
        get(uri: Uri): Diagnostic[] | undefined;

        /**
         * Check if this collection contains diagnostics for a
         * given resource.
         *
         * @param uri A resource identifier.
         * @returns `true` if this collection has diagnostic for the given resource.
         */
        has(uri: Uri): boolean;

        /**
         * Dispose and free associated resources. Calls
         * [clear](#DiagnosticCollection.clear).
         */
        dispose(): void;
    }

    /**
     * A code action represents a change that can be performed in code, e.g. to fix a problem or
     * to refactor code.
     *
     * A CodeAction must set either [`edit`](#edit) and/or a [`command`](#command).
     * If both are supplied, the `edit` is applied first, then the command is executed.
     */
    export class CodeAction {

        /**
         * A short, human-readable, title for this code action.
         */
        title: string;

        /**
         * [Diagnostics](#Diagnostic) that this code action resolves.
         */
        diagnostics?: Diagnostic[];

        /**
         * A [workspace edit](#WorkspaceEdit) this code action performs.
         */
        edit?: WorkspaceEdit;

        /**
         * A [command](#Command) this code action executes.
         */
        command?: Command;

        /**
         * [Kind](#CodeActionKind) of the code action.
         *
         * Used to filter code actions.
         */
        kind?: CodeActionKind;

        /**
         * Creates a new code action.
         *
         * A code action must have at least a [title](#CodeAction.title) and [edits](#CodeAction.edit)
         * and/or a [command](#CodeAction.command).
         *
         * @param title The title of the code action.
         * @param kind The kind of the code action.
         */
        constructor(title: string, kind?: CodeActionKind);
    }

    /**
     * The code action interface defines the contract between extensions and
     * the [light bulb](https://code.visualstudio.com/docs/editor/editingevolved#_code-action) feature.
     *
     * A code action can be any command that is [known](#commands.getCommands) to the system.
     */
    export interface CodeActionProvider {
        /**
         * Provide commands for the given document and range.
         *
         * @param document The document in which the command was invoked.
         * @param range The selector or range for which the command was invoked. This will always be a selection if
         * there is a currently active editor.
         * @param context Context carrying additional information.
         * @param token A cancellation token.
         * @return An array of commands, quick fixes, or refactorings or a thenable of such. The lack of a result can be
         * signaled by returning `undefined`, `null`, or an empty array.
         */
        provideCodeActions(
            document: TextDocument,
            range: Range | Selection,
            context: CodeActionContext,
            token: CancellationToken | undefined
        ): ProviderResult<(Command | CodeAction)[]>;
    }

    /**
     * Metadata about the type of code actions that a [CodeActionProvider](#CodeActionProvider) providers
     */
    export interface CodeActionProviderMetadata {
        /**
         * [CodeActionKinds](#CodeActionKind) that this provider may return.
         *
         * The list of kinds may be generic, such as `CodeActionKind.Refactor`, or the provider
         * may list our every specific kind they provide, such as `CodeActionKind.Refactor.Extract.append('function`)`
         */
        readonly providedCodeActionKinds?: ReadonlyArray<CodeActionKind>;
    }

    /**
     * A code lens represents a [command](#Command) that should be shown along with
     * source text, like the number of references, a way to run tests, etc.
     *
     * A code lens is _unresolved_ when no command is associated to it. For performance
     * reasons the creation of a code lens and resolving should be done to two stages.
     *
     * @see [CodeLensProvider.provideCodeLenses](#CodeLensProvider.provideCodeLenses)
     * @see [CodeLensProvider.resolveCodeLens](#CodeLensProvider.resolveCodeLens)
     */
    export class CodeLens {

        /**
         * The range in which this code lens is valid. Should only span a single line.
         */
        range: Range;

        /**
         * The command this code lens represents.
         */
        command?: Command;

        /**
         * `true` when there is a command associated.
         */
        readonly isResolved: boolean;

        /**
         * Creates a new code lens object.
         *
         * @param range The range to which this code lens applies.
         * @param command The command associated to this code lens.
         */
        constructor(range: Range, command?: Command);
    }

    /**
     * A code lens provider adds [commands](#Command) to source text. The commands will be shown
     * as dedicated horizontal lines in between the source text.
     */
    export interface CodeLensProvider<T extends CodeLens = CodeLens> {
        /**
         * An optional event to signal that the code lenses from this provider have changed.
         */
        onDidChangeCodeLenses?: Event<void>;
        /**
         * Compute a list of [lenses](#CodeLens). This call should return as fast as possible and if
         * computing the commands is expensive implementors should only return code lens objects with the
         * range set and implement [resolve](#CodeLensProvider.resolveCodeLens).
         *
         * @param document The document in which the command was invoked.
         * @param token A cancellation token.
         * @return An array of code lenses or a thenable that resolves to such. The lack of a result can be
         * signaled by returning `undefined`, `null`, or an empty array.
         */
        provideCodeLenses(document: TextDocument, token: CancellationToken): ProviderResult<T[]>;
        /**
         * This function will be called for each visible code lens, usually when scrolling and after
         * calls to [compute](#CodeLensProvider.provideCodeLenses)-lenses.
         *
         * @param codeLens code lens that must be resolved.
         * @param token A cancellation token.
         * @return The given, resolved code lens or thenable that resolves to such.
         */
        resolveCodeLens?(codeLens: T, token: CancellationToken): ProviderResult<T>;
    }

    /**
     * Kind of a code action.
     *
     * Kinds are a hierarchical list of identifiers separated by `.`, e.g. `"refactor.extract.function"`.
     *
     * Code action kinds are used by VS Code for UI elements such as the refactoring context menu. Users
     * can also trigger code actions with a specific kind with the `editor.action.codeAction` command.
     */
    export class CodeActionKind {
        /**
         * Empty kind.
         */
        static readonly Empty: CodeActionKind;

        /**
         * Base kind for quickfix actions: `quickfix`.
         *
         * Quick fix actions address a problem in the code and are shown in the normal code action context menu.
         */
        static readonly QuickFix: CodeActionKind;

        /**
         * Base kind for refactoring actions: `refactor`
         *
         * Refactoring actions are shown in the refactoring context menu.
         */
        static readonly Refactor: CodeActionKind;

        /**
         * Base kind for refactoring extraction actions: `refactor.extract`
         *
         * Example extract actions:
         *
         * - Extract method
         * - Extract function
         * - Extract variable
         * - Extract interface from class
         * - ...
         */
        static readonly RefactorExtract: CodeActionKind;

        /**
         * Base kind for refactoring inline actions: `refactor.inline`
         *
         * Example inline actions:
         *
         * - Inline function
         * - Inline variable
         * - Inline constant
         * - ...
         */
        static readonly RefactorInline: CodeActionKind;

        /**
         * Base kind for refactoring rewrite actions: `refactor.rewrite`
         *
         * Example rewrite actions:
         *
         * - Convert JavaScript function to class
         * - Add or remove parameter
         * - Encapsulate field
         * - Make method static
         * - Move method to base class
         * - ...
         */
        static readonly RefactorRewrite: CodeActionKind;

        /**
         * Base kind for source actions: `source`
         *
         * Source code actions apply to the entire file and can be run on save
         * using `editor.codeActionsOnSave`. They also are shown in `source` context menu.
         */
        static readonly Source: CodeActionKind;

        /**
         * Base kind for an organize imports source action: `source.organizeImports`.
         */
        static readonly SourceOrganizeImports: CodeActionKind;

        private constructor(value: string);

        /**
         * String value of the kind, e.g. `"refactor.extract.function"`.
         */
        readonly value?: string;

        /**
         * Create a new kind by appending a more specific selector to the current kind.
         *
         * Does not modify the current kind.
         */
        append(parts: string): CodeActionKind;

        /**
         * Does this kind contain `other`?
         *
         * The kind `"refactor"` for example contains `"refactor.extract"` and ``"refactor.extract.function"`, but not `"unicorn.refactor.extract"` or `"refactory.extract"`
         *
         * @param other Kind to check.
         */
        contains(other: CodeActionKind): boolean;

        /**
         * Check if this code action kind intersects `other`.
         * The kind "refactor.extract" for example intersects refactor, "refactor.extract" and
         * `"refactor.extract.function", but not "unicorn.refactor.extract", or "refactor.extractAll".
         *
         * @param other Kind to check.
         */
        intersects(other: CodeActionKind): boolean;
    }

    /**
     * Contains additional diagnostic information about the context in which
     * a [code action](#CodeActionProvider.provideCodeActions) is run.
     */
    export interface CodeActionContext {
        /**
         * An array of diagnostics.
         */
        readonly diagnostics: Diagnostic[];

        /**
         * Requested kind of actions to return.
         *
         * Actions not of this kind are filtered out before being shown by the lightbulb.
         */
        readonly only?: CodeActionKind;
    }

    /**
     * Additional data for entries of a workspace edit. Supports to label entries and marks entries
     * as needing confirmation by the user. The editor groups edits with equal labels into tree nodes,
     * for instance all edits labelled with "Changes in Strings" would be a tree node.
     */
    export interface WorkspaceEditEntryMetadata {

        /**
         * A flag which indicates that user confirmation is needed.
         */
        needsConfirmation: boolean;

        /**
         * A human-readable string which is rendered prominent.
         */
        label: string;

        /**
         * A human-readable string which is rendered less prominent on the same line.
         */
        description?: string;

        /**
         * The icon path or [ThemeIcon](#ThemeIcon) for the edit.
         */
        iconPath?: Uri | { light: Uri; dark: Uri } | ThemeIcon;
    }

    /**
     * A workspace edit is a collection of textual and files changes for
     * multiple resources and documents.
     *
     * Use the [applyEdit](#workspace.applyEdit)-function to apply a workspace edit.
     */
    export class WorkspaceEdit {

        /**
         * The number of affected resources of textual or resource changes.
         */
        readonly size: number;

        /**
         * Replace the given range with given text for the given resource.
         *
         * @param uri A resource identifier.
         * @param range A range.
         * @param newText A string.
         * @param metadata Optional metadata for the entry.
         */
        replace(uri: Uri, range: Range, newText: string, metadata?: WorkspaceEditEntryMetadata): void;

        /**
         * Insert the given text at the given position.
         *
         * @param uri A resource identifier.
         * @param position A position.
         * @param newText A string.
         * @param metadata Optional metadata for the entry.
         */
        insert(uri: Uri, position: Position, newText: string, metadata?: WorkspaceEditEntryMetadata): void;

        /**
         * Delete the text at the given range.
         *
         * @param uri A resource identifier.
         * @param range A range.
         * @param metadata Optional metadata for the entry.
         */
        delete(uri: Uri, range: Range, metadata?: WorkspaceEditEntryMetadata): void;

        /**
         * Check if a text edit for a resource exists.
         *
         * @param uri A resource identifier.
         * @return `true` if the given resource will be touched by this edit.
         */
        has(uri: Uri): boolean;

        /**
         * Set (and replace) text edits for a resource.
         *
         * @param uri A resource identifier.
         * @param edits An array of text edits.
         */
        set(uri: Uri, edits: TextEdit[]): void;

        /**
         * Get the text edits for a resource.
         *
         * @param uri A resource identifier.
         * @return An array of text edits.
         */
        get(uri: Uri): TextEdit[];

        /**
         * Create a regular file.
         *
         * @param uri Uri of the new file..
         * @param options Defines if an existing file should be overwritten or be
         * ignored. When overwrite and ignoreIfExists are both set overwrite wins.
         * @param metadata Optional metadata for the entry.
         */
        createFile(uri: Uri, options?: { overwrite?: boolean, ignoreIfExists?: boolean }, metadata?: WorkspaceEditEntryMetadata): void;

        /**
         * Delete a file or folder.
         *
         * @param uri The uri of the file that is to be deleted.
         * @param metadata Optional metadata for the entry.
         */
        deleteFile(uri: Uri, options?: { recursive?: boolean, ignoreIfNotExists?: boolean }, metadata?: WorkspaceEditEntryMetadata): void;

        /**
         * Rename a file or folder.
         *
         * @param oldUri The existing file.
         * @param newUri The new location.
         * @param options Defines if existing files should be overwritten or be
         * ignored. When overwrite and ignoreIfExists are both set overwrite wins.
         * @param metadata Optional metadata for the entry.
         */
        renameFile(oldUri: Uri, newUri: Uri, options?: { overwrite?: boolean, ignoreIfExists?: boolean }, metadata?: WorkspaceEditEntryMetadata): void;

        /**
         * Get all text edits grouped by resource.
         *
         * @return A shallow copy of `[Uri, TextEdit[]]`-tuples.
         */
        entries(): [Uri, TextEdit[]][];
    }

    /**
     * The document formatting provider interface defines the contract between extensions and
     * the formatting-feature.
     */
    export interface DocumentFormattingEditProvider {

        /**
         * Provide formatting edits for a whole document.
         *
         * @param document The document in which the command was invoked.
         * @param options Options controlling formatting.
         * @param token A cancellation token.
         * @return A set of text edits or a thenable that resolves to such. The lack of a result can be
         * signaled by returning `undefined`, `null`, or an empty array.
         */
        provideDocumentFormattingEdits(
            document: TextDocument,
            options: FormattingOptions,
            token: CancellationToken | undefined
        ): ProviderResult<TextEdit[] | undefined>;
    }

    /**
     * The document formatting provider interface defines the contract between extensions and
     * the formatting-feature.
     */
    export interface DocumentRangeFormattingEditProvider {

        /**
         * Provide formatting edits for a range in a document.
         *
         * The given range is a hint and providers can decide to format a smaller
         * or larger range. Often this is done by adjusting the start and end
         * of the range to full syntax nodes.
         *
         * @param document The document in which the command was invoked.
         * @param range The range which should be formatted.
         * @param options Options controlling formatting.
         * @param token A cancellation token.
         * @return A set of text edits or a thenable that resolves to such. The lack of a result can be
         * signaled by returning `undefined`, `null`, or an empty array.
         */
        provideDocumentRangeFormattingEdits(
            document: TextDocument,
            range: Range,
            options: FormattingOptions,
            token: CancellationToken | undefined
        ): ProviderResult<TextEdit[] | undefined>;
    }

    /**
     * Value-object describing what options formatting should use.
     */
    export interface FormattingOptions {

        /**
         * Size of a tab in spaces.
         */
        tabSize: number;

        /**
         * Prefer spaces over tabs.
         */
        insertSpaces: boolean;

        /**
         * Signature for further properties.
         */
        [key: string]: boolean | number | string;
    }

    /**
     * The document formatting provider interface defines the contract between extensions and
     * the formatting-feature.
     */
    export interface OnTypeFormattingEditProvider {

        /**
         * Provide formatting edits after a character has been typed.
         *
         * The given position and character should hint to the provider
         * what range the position to expand to, like find the matching `{`
         * when `}` has been entered.
         *
         * @param document The document in which the command was invoked.
         * @param position The position at which the command was invoked.
         * @param ch The character that has been typed.
         * @param options Options controlling formatting.
         * @param token A cancellation token.
         * @return A set of text edits or a thenable that resolves to such. The lack of a result can be
         * signaled by returning `undefined`, `null`, or an empty array.
         */
        provideOnTypeFormattingEdits(document: TextDocument,
            position: Position,
            ch: string,
            options: FormattingOptions,
            token: CancellationToken | undefined
        ): ProviderResult<TextEdit[] | undefined>;
    }

    /**
     * A document link is a range in a text document that links to an internal or external resource, like another
     * text document or a web site.
     */
    export class DocumentLink {

        /**
         * The range this link applies to.
         */
        range: Range;

        /**
         * The uri this link points to.
         */
        target?: Uri;

        /**
         * The tooltip text when you hover over this link.
         *
         * If a tooltip is provided, is will be displayed in a string that includes instructions on how to
         * trigger the link, such as `{0} (ctrl + click)`. The specific instructions vary depending on OS,
         * user settings, and localization.
         */
        tooltip?: string;

        /**
         * Creates a new document link.
         *
         * @param range The range the document link applies to. Must not be empty.
         * @param target The uri the document link points to.
         */
        constructor(range: Range, target?: Uri);
    }

    /**
     * The document link provider defines the contract between extensions and feature of showing
     * links in the editor.
     */
    export interface DocumentLinkProvider<T extends DocumentLink = DocumentLink> {

        /**
         * Provide links for the given document. Note that the editor ships with a default provider that detects
         * `http(s)` and `file` links.
         *
         * @param document The document in which the command was invoked.
         * @param token A cancellation token.
         * @return An array of [document links](#DocumentLink) or a thenable that resolves to such. The lack of a result
         * can be signaled by returning `undefined`, `null`, or an empty array.
         */
        provideDocumentLinks(document: TextDocument, token: CancellationToken): ProviderResult<T[]>;

        /**
         * Given a link fill in its [target](#DocumentLink.target). This method is called when an incomplete
         * link is selected in the UI. Providers can implement this method and return incomplete links
         * (without target) from the [`provideDocumentLinks`](#DocumentLinkProvider.provideDocumentLinks) method which
         * often helps to improve performance.
         *
         * @param link The link that is to be resolved.
         * @param token A cancellation token.
         */
        resolveDocumentLink?(link: T, token: CancellationToken): ProviderResult<T>;
    }

    /**
    * The rename provider interface defines the contract between extensions and
    * the [rename](https://code.visualstudio.com/docs/editor/editingevolved#_rename-symbol)-feature.
    */
    export interface RenameProvider {

        /**
        * Provide an edit that describes changes that have to be made to one
        * or many resources to rename a symbol to a different name.
        *
        * @param document The document in which the command was invoked.
        * @param position The position at which the command was invoked.
        * @param newName The new name of the symbol. If the given name is not valid, the provider must return a rejected promise.
        * @param token A cancellation token.
        * @return A workspace edit or a thenable that resolves to such. The lack of a result can be
        * signaled by returning `undefined` or `null`.
        */
        provideRenameEdits(document: TextDocument, position: Position, newName: string, token: CancellationToken): ProviderResult<WorkspaceEdit>;

        /**
        * Optional function for resolving and validating a position *before* running rename. The result can
        * be a range or a range and a placeholder text. The placeholder text should be the identifier of the symbol
        * which is being renamed - when omitted the text in the returned range is used.
        *
        * @param document The document in which rename will be invoked.
        * @param position The position at which rename will be invoked.
        * @param token A cancellation token.
        * @return The range or range and placeholder text of the identifier that is to be renamed. The lack of a result can signaled by returning `undefined` or `null`.
        */
        prepareRename?(document: TextDocument, position: Position, token: CancellationToken): ProviderResult<Range | { range: Range, placeholder: string }>;
    }

    /**
     * A semantic tokens legend contains the needed information to decipher
     * the integer encoded representation of semantic tokens.
     */
    export class SemanticTokensLegend {
        /**
         * The possible token types.
         */
        readonly tokenTypes: string[];
        /**
         * The possible token modifiers.
         */
        readonly tokenModifiers: string[];

        constructor(tokenTypes: string[], tokenModifiers?: string[]);
    }

    /**
     * A semantic tokens builder can help with creating a `SemanticTokens` instance
     * which contains delta encoded semantic tokens.
     */
    export class SemanticTokensBuilder {

        constructor(legend?: SemanticTokensLegend);

        /**
         * Add another token.
         *
         * @param line The token start line number (absolute value).
         * @param char The token start character (absolute value).
         * @param length The token length in characters.
         * @param tokenType The encoded token type.
         * @param tokenModifiers The encoded token modifiers.
         */
        push(line: number, char: number, length: number, tokenType: number, tokenModifiers?: number): void;

        /**
         * Add another token. Use only when providing a legend.
         *
         * @param range The range of the token. Must be single-line.
         * @param tokenType The token type.
         * @param tokenModifiers The token modifiers.
         */
        push(range: Range, tokenType: string, tokenModifiers?: string[]): void;

        /**
         * Finish and create a `SemanticTokens` instance.
         */
        build(resultId?: string): SemanticTokens;
    }

    /**
     * Represents semantic tokens, either in a range or in an entire document.
     * @see [provideDocumentSemanticTokens](#DocumentSemanticTokensProvider.provideDocumentSemanticTokens) for an explanation of the format.
     * @see [SemanticTokensBuilder](#SemanticTokensBuilder) for a helper to create an instance.
     */
    export class SemanticTokens {
        /**
         * The result id of the tokens.
         *
         * This is the id that will be passed to `DocumentSemanticTokensProvider.provideDocumentSemanticTokensEdits` (if implemented).
         */
        readonly resultId?: string;
        /**
         * The actual tokens data.
         * @see [provideDocumentSemanticTokens](#DocumentSemanticTokensProvider.provideDocumentSemanticTokens) for an explanation of the format.
         */
        readonly data: Uint32Array;

        constructor(data: Uint32Array, resultId?: string);
    }

    /**
     * Represents edits to semantic tokens.
     * @see [provideDocumentSemanticTokensEdits](#DocumentSemanticTokensProvider.provideDocumentSemanticTokensEdits) for an explanation of the format.
     */
    export class SemanticTokensEdits {
        /**
         * The result id of the tokens.
         *
         * This is the id that will be passed to `DocumentSemanticTokensProvider.provideDocumentSemanticTokensEdits` (if implemented).
         */
        readonly resultId?: string;
        /**
         * The edits to the tokens data.
         * All edits refer to the initial data state.
         */
        readonly edits: SemanticTokensEdit[];

        constructor(edits: SemanticTokensEdit[], resultId?: string);
    }

    /**
     * Represents an edit to semantic tokens.
     * @see [provideDocumentSemanticTokensEdits](#DocumentSemanticTokensProvider.provideDocumentSemanticTokensEdits) for an explanation of the format.
     */
    export class SemanticTokensEdit {
        /**
         * The start offset of the edit.
         */
        readonly start: number;
        /**
         * The count of elements to remove.
         */
        readonly deleteCount: number;
        /**
         * The elements to insert.
         */
        readonly data?: Uint32Array;

        constructor(start: number, deleteCount: number, data?: Uint32Array);
    }

    /**
     * The document semantic tokens provider interface defines the contract between extensions and
     * semantic tokens.
     */
    export interface DocumentSemanticTokensProvider {
        /**
         * An optional event to signal that the semantic tokens from this provider have changed.
         */
        onDidChangeSemanticTokens?: Event<void>;

        /**
         * Tokens in a file are represented as an array of integers. The position of each token is expressed relative to
         * the token before it, because most tokens remain stable relative to each other when edits are made in a file.
         *
         * ---
         * In short, each token takes 5 integers to represent, so a specific token `i` in the file consists of the following array indices:
         *  - at index `5*i`   - `deltaLine`: token line number, relative to the previous token
         *  - at index `5*i+1` - `deltaStart`: token start character, relative to the previous token (relative to 0 or the previous token's start if they are on the same line)
         *  - at index `5*i+2` - `length`: the length of the token. A token cannot be multiline.
         *  - at index `5*i+3` - `tokenType`: will be looked up in `SemanticTokensLegend.tokenTypes`. We currently ask that `tokenType` < 65536.
         *  - at index `5*i+4` - `tokenModifiers`: each set bit will be looked up in `SemanticTokensLegend.tokenModifiers`
         *
         * ---
         * ### How to encode tokens
         *
         * Here is an example for encoding a file with 3 tokens in a uint32 array:
         * ```
         *    { line: 2, startChar:  5, length: 3, tokenType: "property",  tokenModifiers: ["private", "static"] },
         *    { line: 2, startChar: 10, length: 4, tokenType: "type",      tokenModifiers: [] },
         *    { line: 5, startChar:  2, length: 7, tokenType: "class",     tokenModifiers: [] }
         * ```
         *
         * 1. First of all, a legend must be devised. This legend must be provided up-front and capture all possible token types.
         * For this example, we will choose the following legend which must be passed in when registering the provider:
         * ```
         *    tokenTypes: ['property', 'type', 'class'],
         *    tokenModifiers: ['private', 'static']
         * ```
         *
         * 2. The first transformation step is to encode `tokenType` and `tokenModifiers` as integers using the legend. Token types are looked
         * up by index, so a `tokenType` value of `1` means `tokenTypes[1]`. Multiple token modifiers can be set by using bit flags,
         * so a `tokenModifier` value of `3` is first viewed as binary `0b00000011`, which means `[tokenModifiers[0], tokenModifiers[1]]` because
         * bits 0 and 1 are set. Using this legend, the tokens now are:
         * ```
         *    { line: 2, startChar:  5, length: 3, tokenType: 0, tokenModifiers: 3 },
         *    { line: 2, startChar: 10, length: 4, tokenType: 1, tokenModifiers: 0 },
         *    { line: 5, startChar:  2, length: 7, tokenType: 2, tokenModifiers: 0 }
         * ```
         *
         * 3. The next step is to represent each token relative to the previous token in the file. In this case, the second token
         * is on the same line as the first token, so the `startChar` of the second token is made relative to the `startChar`
         * of the first token, so it will be `10 - 5`. The third token is on a different line than the second token, so the
         * `startChar` of the third token will not be altered:
         * ```
         *    { deltaLine: 2, deltaStartChar: 5, length: 3, tokenType: 0, tokenModifiers: 3 },
         *    { deltaLine: 0, deltaStartChar: 5, length: 4, tokenType: 1, tokenModifiers: 0 },
         *    { deltaLine: 3, deltaStartChar: 2, length: 7, tokenType: 2, tokenModifiers: 0 }
         * ```
         *
         * 4. Finally, the last step is to inline each of the 5 fields for a token in a single array, which is a memory friendly representation:
         * ```
         *    // 1st token,  2nd token,  3rd token
         *    [  2,5,3,0,3,  0,5,4,1,0,  3,2,7,2,0 ]
         * ```
         *
         * @see [SemanticTokensBuilder](#SemanticTokensBuilder) for a helper to encode tokens as integers.
         * *NOTE*: When doing edits, it is possible that multiple edits occur until VS Code decides to invoke the semantic tokens provider.
         * *NOTE*: If the provider cannot temporarily compute semantic tokens, it can indicate this by throwing an error with the message 'Busy'.
         */
        provideDocumentSemanticTokens(document: TextDocument, token: CancellationToken): ProviderResult<SemanticTokens>;

        /**
         * Instead of always returning all the tokens in a file, it is possible for a `DocumentSemanticTokensProvider` to implement
         * this method (`provideDocumentSemanticTokensEdits`) and then return incremental updates to the previously provided semantic tokens.
         *
         * ---
         * ### How tokens change when the document changes
         *
         * Suppose that `provideDocumentSemanticTokens` has previously returned the following semantic tokens:
         * ```
         *    // 1st token,  2nd token,  3rd token
         *    [  2,5,3,0,3,  0,5,4,1,0,  3,2,7,2,0 ]
         * ```
         *
         * Also suppose that after some edits, the new semantic tokens in a file are:
         * ```
         *    // 1st token,  2nd token,  3rd token
         *    [  3,5,3,0,3,  0,5,4,1,0,  3,2,7,2,0 ]
         * ```
         * It is possible to express these new tokens in terms of an edit applied to the previous tokens:
         * ```
         *    [  2,5,3,0,3,  0,5,4,1,0,  3,2,7,2,0 ] // old tokens
         *    [  3,5,3,0,3,  0,5,4,1,0,  3,2,7,2,0 ] // new tokens
         *
         *    edit: { start:  0, deleteCount: 1, data: [3] } // replace integer at offset 0 with 3
         * ```
         *
         * *NOTE*: If the provider cannot compute `SemanticTokensEdits`, it can "give up" and return all the tokens in the document again.
         * *NOTE*: All edits in `SemanticTokensEdits` contain indices in the old integers array, so they all refer to the previous result state.
         */
        provideDocumentSemanticTokensEdits?(document: TextDocument, previousResultId: string, token: CancellationToken): ProviderResult<SemanticTokens | SemanticTokensEdits>;
    }

    /**
     * The document range semantic tokens provider interface defines the contract between extensions and
     * semantic tokens.
     */
    export interface DocumentRangeSemanticTokensProvider {
        /**
         * @see [provideDocumentSemanticTokens](#DocumentSemanticTokensProvider.provideDocumentSemanticTokens).
         */
        provideDocumentRangeSemanticTokens(document: TextDocument, range: Range, token: CancellationToken): ProviderResult<SemanticTokens>;
    }

    export namespace languages {
        /**
         * Return the identifiers of all known languages.
         * @return Promise resolving to an array of identifier strings.
         */
        export function getLanguages(): PromiseLike<string[]>;

        /**
         * Set (and change) the [language](#TextDocument.languageId) that is associated
         * with the given document.
         *
         * *Note* that calling this function will trigger the [`onDidCloseTextDocument`](#workspace.onDidCloseTextDocument) event
         * followed by the [`onDidOpenTextDocument`](#workspace.onDidOpenTextDocument) event.
         *
         * @param document The document which language is to be changed
         * @param languageId The new language identifier.
         * @returns A thenable that resolves with the updated document.
         */
        export function setTextDocumentLanguage(document: TextDocument, languageId: string): PromiseLike<TextDocument>;

        /**
         * Compute the match between a document [selector](#DocumentSelector) and a document. Values
         * greater than zero mean the selector matches the document.
         *
         * A match is computed according to these rules:
         * 1. When [`DocumentSelector`](#DocumentSelector) is an array, compute the match for each contained `DocumentFilter` or language identifier and take the maximum value.
         * 2. A string will be desugared to become the `language`-part of a [`DocumentFilter`](#DocumentFilter), so `"fooLang"` is like `{ language: "fooLang" }`.
         * 3. A [`DocumentFilter`](#DocumentFilter) will be matched against the document by comparing its parts with the document. The following rules apply:
         *  1. When the `DocumentFilter` is empty (`{}`) the result is `0`
         *  2. When `scheme`, `language`, or `pattern` are defined but one doesn’t match, the result is `0`
         *  3. Matching against `*` gives a score of `5`, matching via equality or via a glob-pattern gives a score of `10`
         *  4. The result is the maximum value of each match
         *
         * Samples:
         * ```js
         * // default document from disk (file-scheme)
         * doc.uri; //'file:///my/file.js'
         * doc.languageId; // 'javascript'
         * match('javascript', doc); // 10;
         * match({language: 'javascript'}, doc); // 10;
         * match({language: 'javascript', scheme: 'file'}, doc); // 10;
         * match('*', doc); // 5
         * match('fooLang', doc); // 0
         * match(['fooLang', '*'], doc); // 5
         *
         * // virtual document, e.g. from git-index
         * doc.uri; // 'git:/my/file.js'
         * doc.languageId; // 'javascript'
         * match('javascript', doc); // 10;
         * match({language: 'javascript', scheme: 'git'}, doc); // 10;
         * match('*', doc); // 5
         * ```
         *
         * @param selector A document selector.
         * @param document A text document.
         * @return A number `>0` when the selector matches and `0` when the selector does not match.
         */
        export function match(selector: DocumentSelector, document: TextDocument): number;

        /**
         * An [event](#Event) which fires when the global set of diagnostics changes. This is
         * newly added and removed diagnostics.
         */
        export const onDidChangeDiagnostics: Event<DiagnosticChangeEvent>;

        /**
         * Get all diagnostics for a given resource. *Note* that this includes diagnostics from
         * all extensions but *not yet* from the task framework.
         *
         * @param resource A resource
         * @returns An array of [diagnostics](#Diagnostic) objects or an empty array.
         */
        export function getDiagnostics(resource: Uri): Diagnostic[];

        /**
         * Get all diagnostics. *Note* that this includes diagnostics from
         * all extensions but *not yet* from the task framework.
         *
         * @returns An array of uri-diagnostics tuples or an empty array.
         */
        export function getDiagnostics(): [Uri, Diagnostic[]][];

        /**
         * Create a diagnostics collection.
         *
         * @param name The [name](#DiagnosticCollection.name) of the collection.
         * @return A new diagnostic collection.
         */
        export function createDiagnosticCollection(name?: string): DiagnosticCollection;

        /**
         * Set a [language configuration](#LanguageConfiguration) for a language.
         *
         * @param language A language identifier like `typescript`.
         * @param configuration Language configuration.
         * @return A [disposable](#Disposable) that unsets this configuration.
         */
        export function setLanguageConfiguration(language: string, configuration: LanguageConfiguration): Disposable;

        /**
         * Register a completion provider.
         *
         * Multiple providers can be registered for a language. In that case providers are sorted
         * by their [score](#languages.match) and groups of equal score are sequentially asked for
         * completion items. The process stops when one or many providers of a group return a
         * result. A failing provider (rejected promise or exception) will not fail the whole
         * operation.
         *
         * @param selector A selector that defines the documents this provider is applicable to.
         * @param provider A completion provider.
         * @param triggerCharacters Trigger completion when the user types one of the characters, like `.` or `:`.
         * @return A [disposable](#Disposable) that unregisters this provider when being disposed.
         */
        export function registerCompletionItemProvider(selector: DocumentSelector, provider: CompletionItemProvider, ...triggerCharacters: string[]): Disposable;

        /**
         * Register a definition provider.
         *
         * Multiple providers can be registered for a language. In that case providers are asked in
         * parallel and the results are merged. A failing provider (rejected promise or exception) will
         * not cause a failure of the whole operation.
         *
         * @param selector A selector that defines the documents this provider is applicable to.
         * @param provider A definition provider.
         * @return A [disposable](#Disposable) that unregisters this provider when being disposed.
         */
        export function registerDefinitionProvider(selector: DocumentSelector, provider: DefinitionProvider): Disposable;

        /**
         * Register a declaration provider.
         *
         * Multiple providers can be registered for a language. In that case providers are asked in
         * parallel and the results are merged. A failing provider (rejected promise or exception) will
         * not cause a failure of the whole operation.
         *
         * @param selector A selector that defines the documents this provider is applicable to.
         * @param provider A declaration provider.
         * @return A [disposable](#Disposable) that unregisters this provider when being disposed.
         */
        export function registerDeclarationProvider(selector: DocumentSelector, provider: DeclarationProvider): Disposable;

        /**
         * Register a signature help provider.
         *
         * Multiple providers can be registered for a language. In that case providers are sorted
         * by their [score](#languages.match) and called sequentially until a provider returns a
         * valid result.
         *
         * @param selector A selector that defines the documents this provider is applicable to.
         * @param provider A signature help provider.
         * @param triggerCharacters Trigger signature help when the user types one of the characters, like `,` or `(`.
         * @param metadata Information about the provider.
         * @return A [disposable](#Disposable) that unregisters this provider when being disposed.
         */
        export function registerSignatureHelpProvider(selector: DocumentSelector, provider: SignatureHelpProvider, ...triggerCharacters: string[]): Disposable;
        export function registerSignatureHelpProvider(selector: DocumentSelector, provider: SignatureHelpProvider, metadata: SignatureHelpProviderMetadata): Disposable;

        /**
         * Register a type definition provider.
         *
         * Multiple providers can be registered for a language. In that case providers are asked in
         * parallel and the results are merged. A failing provider (rejected promise or exception) will
         * not cause a failure of the whole operation.
         *
         * @param selector A selector that defines the documents this provider is applicable to.
         * @param provider A type definition provider.
         * @return A [disposable](#Disposable) that unregisters this provider when being disposed.
         */
        export function registerTypeDefinitionProvider(selector: DocumentSelector, provider: TypeDefinitionProvider): Disposable;

        /**
         * Register an implementation provider.
         *
         * Multiple providers can be registered for a language. In that case providers are asked in
         * parallel and the results are merged. A failing provider (rejected promise or exception) will
         * not cause a failure of the whole operation.
         *
         * @param selector A selector that defines the documents this provider is applicable to.
         * @param provider An implementation provider.
         * @return A [disposable](#Disposable) that unregisters this provider when being disposed.
         */
        export function registerImplementationProvider(selector: DocumentSelector, provider: ImplementationProvider): Disposable;

        /**
         * Register a hover provider.
         *
         * Multiple providers can be registered for a language. In that case providers are asked in
         * parallel and the results are merged. A failing provider (rejected promise or exception) will
         * not cause a failure of the whole operation.
         *
         * @param selector A selector that defines the documents this provider is applicable to.
         * @param provider A hover provider.
         * @return A [disposable](#Disposable) that unregisters this provider when being disposed.
         */
        export function registerHoverProvider(selector: DocumentSelector, provider: HoverProvider): Disposable;

        /**
         * Register a workspace symbol provider.
         *
         * Multiple providers can be registered for a language. In that case providers are asked in
         * parallel and the results are merged. A failing provider (rejected promise or exception) will
         * not cause a failure of the whole operation.
         *
         * @param provider A workspace symbol provider.
         * @return A [disposable](#Disposable) that unregisters this provider when being disposed.
         */
        export function registerWorkspaceSymbolProvider(provider: WorkspaceSymbolProvider): Disposable;

        /**
         * Register a document highlight provider.
         *
         * Multiple providers can be registered for a language. In that case providers are sorted
         * by their [score](#languages.match) and groups sequentially asked for document highlights.
         * The process stops when a provider returns a `non-falsy` or `non-failure` result.
         *
         * @param selector A selector that defines the documents this provider is applicable to.
         * @param provider A document highlight provider.
         * @return A [disposable](#Disposable) that unregisters this provider when being disposed.
         */
        export function registerDocumentHighlightProvider(selector: DocumentSelector, provider: DocumentHighlightProvider): Disposable;

        /**
         * Register a formatting provider for a document.
         *
         * Multiple providers can be registered for a language. In that case providers are sorted
         * by their [score](#languages.match) and the best-matching provider is used. Failure
         * of the selected provider will cause a failure of the whole operation.
         *
         * @param selector A selector that defines the documents this provider is applicable to.
         * @param provider A document formatting edit provider.
         * @return A [disposable](#Disposable) that unregisters this provider when being disposed.
         */
        export function registerDocumentFormattingEditProvider(selector: DocumentSelector, provider: DocumentFormattingEditProvider): Disposable;

        /**
         * Register a formatting provider for a document range.
         *
         * *Note:* A document range provider is also a [document formatter](#DocumentFormattingEditProvider)
         * which means there is no need to [register](#registerDocumentFormattingEditProvider) a document
         * formatter when also registering a range provider.
         *
         * Multiple providers can be registered for a language. In that case providers are sorted
         * by their [score](#languages.match) and the best-matching provider is used. Failure
         * of the selected provider will cause a failure of the whole operation.
         *
         * @param selector A selector that defines the documents this provider is applicable to.
         * @param provider A document range formatting edit provider.
         * @return A [disposable](#Disposable) that unregisters this provider when being disposed.
         */
        export function registerDocumentRangeFormattingEditProvider(selector: DocumentSelector, provider: DocumentRangeFormattingEditProvider): Disposable;

        /**
         * Register a code action provider.
         *
         * Multiple providers can be registered for a language. In that case providers are asked in
         * parallel and the results are merged. A failing provider (rejected promise or exception) will
         * not cause a failure of the whole operation.
         *
         * @param selector A selector that defines the documents this provider is applicable to.
         * @param provider A code action provider.
         * @param metadata Metadata about the kind of code actions the provider providers.
         * @return A [disposable](#Disposable) that unregisters this provider when being disposed.
         */
        export function registerCodeActionsProvider(selector: DocumentSelector, provider: CodeActionProvider, metadata?: CodeActionProviderMetadata): Disposable;

        /**
         * Register a code lens provider.
         *
         * Multiple providers can be registered for a language. In that case providers are asked in
         * parallel and the results are merged. A failing provider (rejected promise or exception) will
         * not cause a failure of the whole operation.
         *
         * @param selector A selector that defines the documents this provider is applicable to.
         * @param provider A code lens provider.
         * @return A [disposable](#Disposable) that unregisters this provider when being disposed.
         */
        export function registerCodeLensProvider(selector: DocumentSelector, provider: CodeLensProvider): Disposable;

        /**
         * Register a formatting provider that works on type. The provider is active when the user enables the setting `editor.formatOnType`.
         *
         * Multiple providers can be registered for a language. In that case providers are sorted
         * by their [score](#languages.match) and the best-matching provider is used. Failure
         * of the selected provider will cause a failure of the whole operation.
         *
         * @param selector A selector that defines the documents this provider is applicable to.
         * @param provider An on type formatting edit provider.
         * @param firstTriggerCharacter A character on which formatting should be triggered, like `}`.
         * @param moreTriggerCharacter More trigger characters.
         * @return A [disposable](#Disposable) that unregisters this provider when being disposed.
         */
        export function registerOnTypeFormattingEditProvider(
            selector: DocumentSelector,
            provider: OnTypeFormattingEditProvider,
            firstTriggerCharacter: string,
            ...moreTriggerCharacter: string[]
        ): Disposable;

        /**
         * Register a document link provider.
         *
         * Multiple providers can be registered for a language. In that case providers are asked in
         * parallel and the results are merged. A failing provider (rejected promise or exception) will
         * not cause a failure of the whole operation.
         *
         * @param selector A selector that defines the documents this provider is applicable to.
         * @param provider A document link provider.
         * @return A [disposable](#Disposable) that unregisters this provider when being disposed.
         */
        export function registerDocumentLinkProvider(selector: DocumentSelector, provider: DocumentLinkProvider): Disposable;

        /**
         * Register a reference provider.
         *
         * Multiple providers can be registered for a language. In that case providers are asked in
         * parallel and the results are merged. A failing provider (rejected promise or exception) will
         * not cause a failure of the whole operation.
         *
         * @param selector A selector that defines the documents this provider is applicable to.
         * @param provider A reference provider.
         * @return A [disposable](#Disposable) that unregisters this provider when being disposed.
         */
        export function registerReferenceProvider(selector: DocumentSelector, provider: ReferenceProvider): Disposable;

        /**
         * Register a document symbol provider.
         *
         * Multiple providers can be registered for a language. In that case providers are asked in
         * parallel and the results are merged. A failing provider (rejected promise or exception) will
         * not cause a failure of the whole operation.
         *
         * @param selector A selector that defines the documents this provider is applicable to.
         * @param provider A document symbol provider.
         * @return A [disposable](#Disposable) that unregisters this provider when being disposed.
         */
        export function registerDocumentSymbolProvider(selector: DocumentSelector, provider: DocumentSymbolProvider): Disposable;

        /**
        * Register a color provider.
        *
        * Multiple providers can be registered for a language. In that case providers are asked in
        * parallel and the results are merged. A failing provider (rejected promise or exception) will
        * not cause a failure of the whole operation.
        *
        * @param selector A selector that defines the documents this provider is applicable to.
        * @param provider A color provider.
        * @return A [disposable](#Disposable) that unregisters this provider when being disposed.
        */
        export function registerColorProvider(selector: DocumentSelector, provider: DocumentColorProvider): Disposable;

        /**
        * Register a folding range provider.
        *
        * Multiple providers can be registered for a language. In that case providers are asked in
        * parallel and the results are merged.
        * If multiple folding ranges start at the same position, only the range of the first registered provider is used.
        * If a folding range overlaps with an other range that has a smaller position, it is also ignored.
        *
        * A failing provider (rejected promise or exception) will
        * not cause a failure of the whole operation.
        *
        * @param selector A selector that defines the documents this provider is applicable to.
        * @param provider A folding range provider.
        * @return A [disposable](#Disposable) that unregisters this provider when being disposed.
        */
        export function registerFoldingRangeProvider(selector: DocumentSelector, provider: FoldingRangeProvider): Disposable;

        /**
         * Register a selection range provider.
         *
         * Multiple providers can be registered for a language. In that case providers are asked in
         * parallel and the results are merged. A failing provider (rejected promise or exception) will
         * not cause a failure of the whole operation.
         *
         * @param selector A selector that defines the documents this provider is applicable to.
         * @param provider A selection range provider.
         * @return A [disposable](#Disposable) that unregisters this provider when being disposed.
         */
        export function registerSelectionRangeProvider(selector: DocumentSelector, provider: SelectionRangeProvider): Disposable;

        /**
        * Register a reference provider.
        *
        * Multiple providers can be registered for a language. In that case providers are sorted
        * by their [score](#languages.match) and the best-matching provider is used. Failure
        * of the selected provider will cause a failure of the whole operation.
        *
        * @param selector A selector that defines the documents this provider is applicable to.
        * @param provider A rename provider.
        * @return A [disposable](#Disposable) that unregisters this provider when being disposed.
        */
        export function registerRenameProvider(selector: DocumentSelector, provider: RenameProvider): Disposable;

        /**
         * Register a semantic tokens provider for a whole document.
         *
         * Multiple providers can be registered for a language. In that case providers are sorted
         * by their [score](#languages.match) and the best-matching provider is used. Failure
         * of the selected provider will cause a failure of the whole operation.
         *
         * @param selector A selector that defines the documents this provider is applicable to.
         * @param provider A document semantic tokens provider.
         * @return A [disposable](#Disposable) that unregisters this provider when being disposed.
         */
        export function registerDocumentSemanticTokensProvider(selector: DocumentSelector, provider: DocumentSemanticTokensProvider, legend: SemanticTokensLegend): Disposable;

        /**
         * Register a semantic tokens provider for a document range.
         *
         * *Note:* If a document has both a `DocumentSemanticTokensProvider` and a `DocumentRangeSemanticTokensProvider`,
         * the range provider will be invoked only initially, for the time in which the full document provider takes
         * to resolve the first request. Once the full document provider resolves the first request, the semantic tokens
         * provided via the range provider will be discarded and from that point forward, only the document provider
         * will be used.
         *
         * Multiple providers can be registered for a language. In that case providers are sorted
         * by their [score](#languages.match) and the best-matching provider is used. Failure
         * of the selected provider will cause a failure of the whole operation.
         *
         * @param selector A selector that defines the documents this provider is applicable to.
         * @param provider A document range semantic tokens provider.
         * @return A [disposable](#Disposable) that unregisters this provider when being disposed.
         */
        export function registerDocumentRangeSemanticTokensProvider(selector: DocumentSelector, provider: DocumentRangeSemanticTokensProvider, legend: SemanticTokensLegend): Disposable;

        /**
         * Register a call hierarchy provider.
         *
         * Multiple provider can be registered for a language. In that case providers are asked in
         * parallel and the results are merged. A failing provider (rejected promise or exception) will
         * not cause a failure of the whole operation.
         *
         * @param selector A selector that defines the documents this provider is applicable to.
         * @param service A call hierarchy provider.
         * @return A [disposable](#Disposable) that unregisters this provider when being disposed.
         */
        export function registerCallHierarchyProvider(selector: DocumentSelector, provider: CallHierarchyProvider): Disposable;
    }

    /**
     * A hover represents additional information for a symbol or word. Hovers are
     * rendered in a tooltip-like widget.
     */
    export class Hover {

        /**
         * The contents of this hover.
         */
        contents: MarkedString[];

        /**
         * The range to which this hover applies. When missing, the
         * editor will use the range at the current position or the
         * current position itself.
         */
        range?: Range;

        /**
         * Creates a new hover object.
         *
         * @param contents The contents of the hover.
         * @param range The range to which the hover applies.
         */
        constructor(contents: MarkedString | MarkedString[], range?: Range);
    }

    /**
     * The hover provider interface defines the contract between extensions and
     * the [hover](https://code.visualstudio.com/docs/editor/intellisense)-feature.
     */
    export interface HoverProvider {

        /**
         * Provide a hover for the given position and document. Multiple hovers at the same
         * position will be merged by the editor. A hover can have a range which defaults
         * to the word range at the position when omitted.
         *
         * @param document The document in which the command was invoked.
         * @param position The position at which the command was invoked.
         * @param token A cancellation token.
         * @return A hover or a thenable that resolves to such. The lack of a result can be
         * signaled by returning `undefined` or `null`.
         */
        provideHover(document: TextDocument, position: Position, token: CancellationToken | undefined): ProviderResult<Hover>;
    }

    /**
     * A document highlight kind.
     */
    export enum DocumentHighlightKind {

        /**
         * A textual occurrence.
         */
        Text = 0,

        /**
         * Read-access of a symbol, like reading a variable.
         */
        Read = 1,

        /**
         * Write-access of a symbol, like writing to a variable.
         */
        Write = 2
    }

    /**
     * A document highlight is a range inside a text document which deserves
     * special attention. Usually a document highlight is visualized by changing
     * the background color of its range.
     */
    export class DocumentHighlight {

        /**
         * The range this highlight applies to.
         */
        range: Range;

        /**
         * The highlight kind, default is [text](#DocumentHighlightKind.Text).
         */
        kind?: DocumentHighlightKind;

        /**
         * Creates a new document highlight object.
         *
         * @param range The range the highlight applies to.
         * @param kind The highlight kind, default is [text](#DocumentHighlightKind.Text).
         */
        constructor(range: Range, kind?: DocumentHighlightKind);
    }

    /**
     * The document highlight provider interface defines the contract between extensions and
     * the word-highlight-feature.
     */
    export interface DocumentHighlightProvider {

        /**
         * Provide a set of document highlights, like all occurrences of a variable or
         * all exit-points of a function.
         *
         * @param document The document in which the command was invoked.
         * @param position The position at which the command was invoked.
         * @param token A cancellation token.
         * @return An array of document highlights or a thenable that resolves to such. The lack of a result can be
         * signaled by returning `undefined`, `null`, or an empty array.
         */
        provideDocumentHighlights(document: TextDocument, position: Position, token: CancellationToken | undefined): ProviderResult<DocumentHighlight[]>;
    }

    /**
     * Represents the input box in the Source Control viewlet.
     */
    export interface SourceControlInputBox {

        /**
         * Setter and getter for the contents of the input box.
         */
        value: string;

        /**
         * A string to show as place holder in the input box to guide the user.
         */
        placeholder: string;
    }

    interface QuickDiffProvider {

        /**
         * Provide a [uri](#Uri) to the original resource of any given resource uri.
         *
         * @param uri The uri of the resource open in a text editor.
         * @param token A cancellation token.
         * @return A thenable that resolves to uri of the matching original resource.
         */
        provideOriginalResource?(uri: Uri, token: CancellationToken): ProviderResult<Uri>;
    }

    /**
     * The theme-aware decorations for a
     * [source control resource state](#SourceControlResourceState).
     */
    export interface SourceControlResourceThemableDecorations {

        /**
         * The icon path for a specific
         * [source control resource state](#SourceControlResourceState).
         */
        readonly iconPath?: string | Uri;
    }

    /**
     * The decorations for a [source control resource state](#SourceControlResourceState).
     * Can be independently specified for light and dark themes.
     */
    export interface SourceControlResourceDecorations extends SourceControlResourceThemableDecorations {

        /**
         * Whether the [source control resource state](#SourceControlResourceState) should
         * be striked-through in the UI.
         */
        readonly strikeThrough?: boolean;

        /**
         * Whether the [source control resource state](#SourceControlResourceState) should
         * be faded in the UI.
         */
        readonly faded?: boolean;

        /**
         * The title for a specific
         * [source control resource state](#SourceControlResourceState).
         */
        readonly tooltip?: string;

        /**
         * The light theme decorations.
         */
        readonly light?: SourceControlResourceThemableDecorations;

        /**
         * The dark theme decorations.
         */
        readonly dark?: SourceControlResourceThemableDecorations;
    }

    /**
     * An source control resource state represents the state of an underlying workspace
     * resource within a certain [source control group](#SourceControlResourceGroup).
     */
    export interface SourceControlResourceState {

        /**
         * The [uri](#Uri) of the underlying resource inside the workspace.
         */
        readonly resourceUri: Uri;

        /**
         * The [command](#Command) which should be run when the resource
         * state is open in the Source Control viewlet.
         */
        readonly command?: Command;

        /**
         * The [decorations](#SourceControlResourceDecorations) for this source control
         * resource state.
         */
        readonly decorations?: SourceControlResourceDecorations;
    }

    /**
     * A source control resource group is a collection of
     * [source control resource states](#SourceControlResourceState).
     */
    export interface SourceControlResourceGroup {

        /**
         * The id of this source control resource group.
         */
        readonly id: string;

        /**
         * The label of this source control resource group.
         */
        label: string;

        /**
         * Whether this source control resource group is hidden when it contains
         * no [source control resource states](#SourceControlResourceState).
         */
        hideWhenEmpty?: boolean;

        /**
         * This group's collection of
         * [source control resource states](#SourceControlResourceState).
         */
        resourceStates: SourceControlResourceState[];

        /**
         * Dispose this source control resource group.
         */
        dispose(): void;
    }

    /**
     * An source control is able to provide [resource states](#SourceControlResourceState)
     * to the editor and interact with the editor in several source control related ways.
     */
    export interface SourceControl {

        /**
         * The id of this source control.
         */
        readonly id: string;

        /**
         * The human-readable label of this source control.
         */
        readonly label: string;

        /**
         * The (optional) Uri of the root of this source control.
         */
        readonly rootUri: Uri | undefined;

        /**
         * The [input box](#SourceControlInputBox) for this source control.
         */
        readonly inputBox: SourceControlInputBox;

        /**
         * The UI-visible count of [resource states](#SourceControlResourceState) of
         * this source control.
         *
         * Equals to the total number of [resource state](#SourceControlResourceState)
         * of this source control, if undefined.
         */
        count?: number;

        /**
         * An optional [quick diff provider](#QuickDiffProvider).
         */
        quickDiffProvider?: QuickDiffProvider;

        /**
         * Optional commit template string.
         *
         * The Source Control viewlet will populate the Source Control
         * input with this value when appropriate.
         */
        commitTemplate?: string;

        /**
         * Optional accept input command.
         *
         * This command will be invoked when the user accepts the value
         * in the Source Control input.
         */
        acceptInputCommand?: Command;

        /**
         * Optional status bar commands.
         *
         * These commands will be displayed in the editor's status bar.
         */
        statusBarCommands?: Command[];

        /**
         * Create a new [resource group](#SourceControlResourceGroup).
         */
        createResourceGroup(id: string, label: string): SourceControlResourceGroup;

        /**
         * Dispose this source control.
         */
        dispose(): void;
    }

    export namespace scm {

        /**
         * ~~The [input box](#SourceControlInputBox) for the last source control
         * created by the extension.~~
         *
         * @deprecated Use SourceControl.inputBox instead
         */
        export const inputBox: SourceControlInputBox;

        /**
         * Creates a new [source control](#SourceControl) instance.
         *
         * @param id An `id` for the source control. Something short, eg: `git`.
         * @param label A human-readable string for the source control. Eg: `Git`.
         * @param rootUri An optional Uri of the root of the source control. Eg: `Uri.parse(workspaceRoot)`.
         * @return An instance of [source control](#SourceControl).
         */
        export function createSourceControl(id: string, label: string, rootUri?: Uri): SourceControl;
    }

    /**
     * Configuration for a debug session.
     */
    export interface DebugConfiguration {
        /**
         * The type of the debug session.
         */
        type: string;

        /**
         * The name of the debug session.
         */
        name: string;

        /**
         * The request type of the debug session.
         */
        request: string;

        /**
         * Additional debug type specific properties.
         */
        [key: string]: any;
    }

    /**
 * A debug session.
 */
    export interface DebugSession {

        /**
         * The unique ID of this debug session.
         */
        readonly id: string;

        /**
         * The debug session's type from the [debug configuration](#DebugConfiguration).
         */
        readonly type: string;

        /**
         * The debug session's name from the [debug configuration](#DebugConfiguration).
         */
        readonly name: string;

        /**
         * The "resolved" [debug configuration](#DebugConfiguration) of this session.
         */
        readonly configuration: DebugConfiguration;

        /**
         * Send a custom request to the debug adapter.
         */
        customRequest(command: string, args?: any): PromiseLike<any>;
    }

    /**
     * A custom Debug Adapter Protocol event received from a [debug session](#DebugSession).
     */
    export interface DebugSessionCustomEvent {
        /**
         * The [debug session](#DebugSession) for which the custom event was received.
         */
        session: DebugSession;

        /**
         * Type of event.
         */
        event: string;

        /**
         * Event specific information.
         */
        body?: any;
    }

    /**
     * A debug configuration provider allows to add the initial debug configurations to a newly created launch.json
     * and to resolve a launch configuration before it is used to start a new debug session.
     * A debug configuration provider is registered via #debug.registerDebugConfigurationProvider.
     */
    export interface DebugConfigurationProvider {
        /**
         * Provides initial [debug configuration](#DebugConfiguration). If more than one debug configuration provider is
         * registered for the same type, debug configurations are concatenated in arbitrary order.
         *
         * @param folder The workspace folder for which the configurations are used or undefined for a folderless setup.
         * @param token A cancellation token.
         * @return An array of [debug configurations](#DebugConfiguration).
         */
        provideDebugConfigurations?(folder: WorkspaceFolder | undefined, token?: CancellationToken): ProviderResult<DebugConfiguration[]>;

        /**
         * Resolves a [debug configuration](#DebugConfiguration) by filling in missing values or by adding/changing/removing attributes.
         * If more than one debug configuration provider is registered for the same type, the resolveDebugConfiguration calls are chained
         * in arbitrary order and the initial debug configuration is piped through the chain.
         * Returning the value 'undefined' prevents the debug session from starting.
         * Returning the value 'null' prevents the debug session from starting and opens the underlying debug configuration instead.
         *
         * @param folder The workspace folder from which the configuration originates from or undefined for a folderless setup.
         * @param debugConfiguration The [debug configuration](#DebugConfiguration) to resolve.
         * @param token A cancellation token.
         * @return The resolved debug configuration or undefined or null.
         */
        resolveDebugConfiguration?(folder: WorkspaceFolder | undefined, debugConfiguration: DebugConfiguration, token?: CancellationToken): ProviderResult<DebugConfiguration>;

        /**
         * This hook is directly called after 'resolveDebugConfiguration' but with all variables substituted.
         * It can be used to resolve or verify a [debug configuration](#DebugConfiguration) by filling in missing values or by adding/changing/removing attributes.
         * If more than one debug configuration provider is registered for the same type, the 'resolveDebugConfigurationWithSubstitutedVariables' calls are chained
         * in arbitrary order and the initial debug configuration is piped through the chain.
         * Returning the value 'undefined' prevents the debug session from starting.
         * Returning the value 'null' prevents the debug session from starting and opens the underlying debug configuration instead.
         *
         * @param folder The workspace folder from which the configuration originates from or `undefined` for a folderless setup.
         * @param debugConfiguration The [debug configuration](#DebugConfiguration) to resolve.
         * @param token A cancellation token.
         * @return The resolved debug configuration or undefined or null.
         */
        resolveDebugConfigurationWithSubstitutedVariables?(folder: WorkspaceFolder | undefined, debugConfiguration: DebugConfiguration, token?: CancellationToken): ProviderResult<DebugConfiguration>;
    }

    /**
     * A Debug Adapter Tracker is a means to track the communication between VS Code and a Debug Adapter.
     */
    export interface DebugAdapterTracker {
        /**
         * A session with the debug adapter is about to be started.
         */
        onWillStartSession?(): void;
        /**
         * The debug adapter is about to receive a Debug Adapter Protocol message from VS Code.
         */
        onWillReceiveMessage?(message: any): void;
        /**
         * The debug adapter has sent a Debug Adapter Protocol message to VS Code.
         */
        onDidSendMessage?(message: any): void;
        /**
         * The debug adapter session is about to be stopped.
         */
        onWillStopSession?(): void;
        /**
         * An error with the debug adapter has occurred.
         */
        onError?(error: Error): void;
        /**
         * The debug adapter has exited with the given exit code or signal.
         */
        onExit?(code: number | undefined, signal: string | undefined): void;
    }

    export interface DebugAdapterTrackerFactory {
        /**
         * The method 'createDebugAdapterTracker' is called at the start of a debug session in order
         * to return a "tracker" object that provides read-access to the communication between VS Code and a debug adapter.
         *
         * @param session The [debug session](#DebugSession) for which the debug adapter tracker will be used.
         * @return A [debug adapter tracker](#DebugAdapterTracker) or undefined.
         */
        createDebugAdapterTracker(session: DebugSession): ProviderResult<DebugAdapterTracker>;
    }

    /**
     * Represents a debug adapter executable and optional arguments and runtime options passed to it.
     */
    export class DebugAdapterExecutable {

        /**
         * Creates a description for a debug adapter based on an executable program.
         *
         * @param command The command or executable path that implements the debug adapter.
         * @param args Optional arguments to be passed to the command or executable.
         * @param options Optional options to be used when starting the command or executable.
         */
        constructor(command: string, args?: string[], options?: DebugAdapterExecutableOptions);

        /**
         * The command or path of the debug adapter executable.
         * A command must be either an absolute path of an executable or the name of an command to be looked up via the PATH environment variable.
         * The special value 'node' will be mapped to VS Code's built-in Node.js runtime.
         */
        readonly command: string;

        /**
         * The arguments passed to the debug adapter executable. Defaults to an empty array.
         */
        readonly args: string[];

        /**
         * Optional options to be used when the debug adapter is started.
         * Defaults to undefined.
         */
        readonly options?: DebugAdapterExecutableOptions;
    }

    /**
     * Options for a debug adapter executable.
     */
    export interface DebugAdapterExecutableOptions {

        /**
         * The additional environment of the executed program or shell. If omitted
         * the parent process' environment is used. If provided it is merged with
         * the parent process' environment.
         */
        env?: { [key: string]: string };

        /**
         * The current working directory for the executed debug adapter.
         */
        cwd?: string;
    }

    /**
     * Represents a debug adapter running as a socket based server.
     */
    export class DebugAdapterServer {

        /**
         * The port.
         */
        readonly port: number;

        /**
         * The host.
         */
        readonly host?: string;

        /**
         * Create a description for a debug adapter running as a socket based server.
         */
        constructor(port: number, host?: string);
    }

    export type DebugAdapterDescriptor = DebugAdapterExecutable | DebugAdapterServer;

    export interface DebugAdapterDescriptorFactory {
        /**
         * 'createDebugAdapterDescriptor' is called at the start of a debug session to provide details about the debug adapter to use.
         * These details must be returned as objects of type [DebugAdapterDescriptor](#DebugAdapterDescriptor).
         * Currently two types of debug adapters are supported:
         * - a debug adapter executable is specified as a command path and arguments (see [DebugAdapterExecutable](#DebugAdapterExecutable)),
         * - a debug adapter server reachable via a communication port (see [DebugAdapterServer](#DebugAdapterServer)).
         * If the method is not implemented the default behavior is this:
         *   createDebugAdapter(session: DebugSession, executable: DebugAdapterExecutable) {
         *      if (typeof session.configuration.debugServer === 'number') {
         *         return new DebugAdapterServer(session.configuration.debugServer);
         *      }
         *      return executable;
         *   }
         * @param session The [debug session](#DebugSession) for which the debug adapter will be used.
         * @param executable The debug adapter's executable information as specified in the package.json (or undefined if no such information exists).
         * @return a [debug adapter descriptor](#DebugAdapterDescriptor) or undefined.
         */
        createDebugAdapterDescriptor(session: DebugSession, executable: DebugAdapterExecutable | undefined): ProviderResult<DebugAdapterDescriptor>;
    }

    /**
     * Represents the debug console.
     */
    export interface DebugConsole {
        /**
         * Append the given value to the debug console.
         *
         * @param value A string, falsy values will not be printed.
         */
        append(value: string): void;

        /**
         * Append the given value and a line feed character
         * to the debug console.
         *
         * @param value A string, falsy values will be printed.
         */
        appendLine(value: string): void;
    }

    /**
     * An event describing the changes to the set of [breakpoints](#Breakpoint).
     */
    export interface BreakpointsChangeEvent {
        /**
         * Added breakpoints.
         */
        readonly added: Breakpoint[];

        /**
         * Removed breakpoints.
         */
        readonly removed: Breakpoint[];

        /**
         * Changed breakpoints.
         */
        readonly changed: Breakpoint[];
    }

    /**
     * The base class of all breakpoint types.
     */
    export class Breakpoint {
        /**
         * The unique ID of the breakpoint.
         */
        readonly id: string;
        /**
         * Is breakpoint enabled.
         */
        readonly enabled: boolean;
        /**
         * An optional expression for conditional breakpoints.
         */
        readonly condition?: string;
        /**
         * An optional expression that controls how many hits of the breakpoint are ignored.
         */
        readonly hitCondition?: string;
        /**
         * An optional message that gets logged when this breakpoint is hit. Embedded expressions within {} are interpolated by the debug adapter.
         */
        readonly logMessage?: string;

        protected constructor(enabled?: boolean, condition?: string, hitCondition?: string, logMessage?: string);
    }

    /**
     * A breakpoint specified by a source location.
     */
    export class SourceBreakpoint extends Breakpoint {
        /**
         * The source and line position of this breakpoint.
         */
        readonly location: Location;

        /**
         * Create a new breakpoint for a source location.
         */
        constructor(location: Location, enabled?: boolean, condition?: string, hitCondition?: string, logMessage?: string);
    }

    /**
     * A breakpoint specified by a function name.
     */
    export class FunctionBreakpoint extends Breakpoint {
        /**
         * The name of the function to which this breakpoint is attached.
         */
        readonly functionName: string;

        /**
         * Create a new function breakpoint.
         */
        constructor(functionName: string, enabled?: boolean, condition?: string, hitCondition?: string, logMessage?: string);
    }

    /**
     * Namespace for debug functionality.
     */
    export namespace debug {

        /**
         * The currently active [debug session](#DebugSession) or `undefined`. The active debug session is the one
         * represented by the debug action floating window or the one currently shown in the drop down menu of the debug action floating window.
         * If no debug session is active, the value is `undefined`.
         */
        export let activeDebugSession: DebugSession | undefined;

        /**
         * The currently active [debug console](#DebugConsole).
         */
        export let activeDebugConsole: DebugConsole;

        /**
         * List of breakpoints.
         */
        export let breakpoints: Breakpoint[];

        /**
         * An [event](#Event) which fires when the [active debug session](#debug.activeDebugSession)
         * has changed. *Note* that the event also fires when the active debug session changes
         * to `undefined`.
         */
        export const onDidChangeActiveDebugSession: Event<DebugSession | undefined>;

        /**
         * An [event](#Event) which fires when a new [debug session](#DebugSession) has been started.
         */
        export const onDidStartDebugSession: Event<DebugSession>;

        /**
         * An [event](#Event) which fires when a custom DAP event is received from the [debug session](#DebugSession).
         */
        export const onDidReceiveDebugSessionCustomEvent: Event<DebugSessionCustomEvent>;

        /**
         * An [event](#Event) which fires when a [debug session](#DebugSession) has terminated.
         */
        export const onDidTerminateDebugSession: Event<DebugSession>;

        /**
         * An [event](#Event) that is emitted when the set of breakpoints is added, removed, or changed.
         */
        export const onDidChangeBreakpoints: Event<BreakpointsChangeEvent>;

        /**
         * Register a [debug adapter descriptor factory](#DebugAdapterDescriptorFactory) for a specific debug type.
         * An extension is only allowed to register a DebugAdapterDescriptorFactory for the debug type(s) defined by the extension. Otherwise an error is thrown.
         * Registering more than one DebugAdapterDescriptorFactory for a debug type results in an error.
         *
         * @param debugType The debug type for which the factory is registered.
         * @param factory The [debug adapter descriptor factory](#DebugAdapterDescriptorFactory) to register.
         * @return A [disposable](#Disposable) that unregisters this factory when being disposed.
         */
        export function registerDebugAdapterDescriptorFactory(debugType: string, factory: DebugAdapterDescriptorFactory): Disposable;

        /**
         * Register a [debug configuration provider](#DebugConfigurationProvider) for a specific debug type.
         * More than one provider can be registered for the same type.
         *
         * @param type The debug type for which the provider is registered.
         * @param provider The [debug configuration provider](#DebugConfigurationProvider) to register.
         * @return A [disposable](#Disposable) that unregisters this provider when being disposed.
         */
        export function registerDebugConfigurationProvider(debugType: string, provider: DebugConfigurationProvider): Disposable;

        /**
         * Register a debug adapter tracker factory for the given debug type.
         *
         * @param debugType The debug type for which the factory is registered or '*' for matching all debug types.
         * @param factory The [debug adapter tracker factory](#DebugAdapterTrackerFactory) to register.
         * @return A [disposable](#Disposable) that unregisters this factory when being disposed.
         */
        export function registerDebugAdapterTrackerFactory(debugType: string, factory: DebugAdapterTrackerFactory): Disposable;

        /**
         * Start debugging by using either a named launch or named compound configuration,
         * or by directly passing a [DebugConfiguration](#DebugConfiguration).
         * The named configurations are looked up in '.vscode/launch.json' found in the given folder.
         * Before debugging starts, all unsaved files are saved and the launch configurations are brought up-to-date.
         * Folder specific variables used in the configuration (e.g. '${workspaceFolder}') are resolved against the given folder.
         * @param folder The [workspace folder](#WorkspaceFolder) for looking up named configurations and resolving variables or `undefined` for a non-folder setup.
         * @param nameOrConfiguration Either the name of a debug or compound configuration or a [DebugConfiguration](#DebugConfiguration) object.
         * @return A thenable that resolves when debugging could be successfully started.
         */
        export function startDebugging(folder: WorkspaceFolder | undefined, nameOrConfiguration: string | DebugConfiguration): PromiseLike<boolean>;

        /**
         * Add breakpoints.
         * @param breakpoints The breakpoints to add.
        */
        export function addBreakpoints(breakpoints: Breakpoint[]): void;

        /**
         * Remove breakpoints.
         * @param breakpoints The breakpoints to remove.
         */
        export function removeBreakpoints(breakpoints: Breakpoint[]): void;
    }

    /**
     * Represents options to configure the behavior of showing a [document](#TextDocument) in an [editor](#TextEditor).
     */
    export interface TextDocumentShowOptions {
        /**
         * An optional view column in which the [editor](#TextEditor) should be shown.
         * The default is the [active](#ViewColumn.Active), other values are adjusted to
         * be `Min(column, columnCount + 1)`, the [active](#ViewColumn.Active)-column is
         * not adjusted. Use [`ViewColumn.Beside`](#ViewColumn.Beside) to open the
         * editor to the side of the currently active one.
         */
        viewColumn?: ViewColumn;

        /**
         * An optional flag that when `true` will stop the [editor](#TextEditor) from taking focus.
         */
        preserveFocus?: boolean;

        /**
         * An optional flag that controls if an [editor](#TextEditor)-tab will be replaced
         * with the next editor or if it will be kept.
         */
        preview?: boolean;

        /**
         * An optional selection to apply for the document in the [editor](#TextEditor).
         */
        selection?: Range;
    }

    export enum ShellQuoting {

        /**
         * Character escaping should be used. This for example
         * uses \ on bash and ` on PowerShell.
         */
        Escape = 1,

        /**
         * Strong string quoting should be used. This for example
         * uses " for Windows cmd and ' for bash and PowerShell.
         * Strong quoting treats arguments as literal strings.
         * Under PowerShell echo 'The value is $(2 * 3)' will
         * print `The value is $(2 * 3)`
         */
        Strong = 2,

        /**
         * Weak string quoting should be used. This for example
         * uses " for Windows cmd, bash and PowerShell. Weak quoting
         * still performs some kind of evaluation inside the quoted
         * string.  Under PowerShell echo "The value is $(2 * 3)"
         * will print `The value is 6`
         */
        Weak = 3
    }

    /** A string that will be quoted depending on the used shell. */
    export interface ShellQuotedString {
        /** The actual string value */
        value: string;

        /** The quoting style to use */
        quoting: ShellQuoting;
    }

    export interface ShellQuotingOptions {

        /**
         * The character used to do character escaping. If a string is provided only spaces
         * are escaped. If a `{ escapeChar, charsToEscape }` literal is provide all characters
         * in `charsToEscape` are escaped using the `escapeChar`.
         */
        escape?: string | {
            /** The escape character */
            escapeChar: string;

            /** The characters to escape */
            charsToEscape: string;
        };

        /** The character used for strong quoting. The string's length must be 1 */
        strong?: string;

        /** The character used for weak quoting. The string's length must be 1 */
        weak?: string;
    }

    export interface ShellExecutionOptions {

        /** The shell executable */
        executable?: string;

        /**
         * The arguments to be passed to the shell executable used to run the task. Most shells
         * require special arguments to execute a command. For  example `bash` requires the `-c`
         * argument to execute a command, `PowerShell` requires `-Command` and `cmd` requires both
         * `/d` and `/c`.
         */
        shellArgs?: string[];

        /** The shell quotes supported by this shell */
        shellQuoting?: ShellQuotingOptions;

        /**
         * The current working directory of the executed shell.
         * If omitted the tools current workspace root is used.
         */
        cwd?: string;

        /**
         * The additional environment of the executed shell. If omitted
         * the parent process' environment is used. If provided it is merged with
         * the parent process' environment.
         */
        env?: { [key: string]: string };
    }

    export class ShellExecution {
        /**
         * Creates a shell execution with a full command line.
         *
         * @param commandLine The command line to execute.
         * @param options Optional options for the started the shell.
         */
        constructor(commandLine: string, options?: ShellExecutionOptions);

        /**
         * Creates a shell execution with a command and arguments. For the real execution VS Code will
         * construct a command line from the command and the arguments. This is subject to interpretation
         * especially when it comes to quoting. If full control over the command line is needed please
         * use the constructor that creates a `ShellExecution` with the full command line.
         *
         * @param command The command to execute.
         * @param args The command arguments.
         * @param options Optional options for the started the shell.
         */
        constructor(command: string | ShellQuotedString, args: (string | ShellQuotedString)[], options?: ShellExecutionOptions);

        /**
         * The shell command line. Is `undefined` if created with a command and arguments.
         */
        commandLine?: string;

        /**
         * The shell options used when the command line is executed in a shell.
         * Defaults to undefined.
         */
        options?: ShellExecutionOptions;

        /**
         * The shell command. Is `undefined` if created with a full command line.
         */
        command?: string | ShellQuotedString;

        /**
         * The shell args. Is `undefined` if created with a full command line.
         */
        args?: (string | ShellQuotedString)[];
    }

    export interface ProcessExecutionOptions {
        /**
         * The current working directory of the executed program or shell.
         * If omitted the tools current workspace root is used.
         */
        cwd?: string;

        /**
         * The additional environment of the executed program or shell. If omitted
         * the parent process' environment is used. If provided it is merged with
         * the parent process' environment.
         */
        env?: { [key: string]: string };
    }

    export class ProcessExecution {

        /**
         * Creates a process execution.
         *
         * @param process The process to start.
         * @param options Optional options for the started process.
         */
        constructor(process: string, options?: ProcessExecutionOptions);

        /**
         * Creates a process execution.
         *
         * @param process The process to start.
         * @param args Arguments to be passed to the process.
         * @param options Optional options for the started process.
         */
        constructor(process: string, args: string[], options?: ProcessExecutionOptions);

        /** The process to be executed. */
        process: string;

        /** The arguments passed to the process. Defaults to an empty array. */
        args: string[];

        /**
         * The process options used when the process is executed.
         * Defaults to undefined.
         */
        options?: ProcessExecutionOptions;
    }

    export interface TaskDefinition {
        /**
         * The task definition describing the task provided by an extension.
         * Usually a task provider defines more properties to identify
         * a task. They need to be defined in the package.json of the
         * extension under the 'taskDefinitions' extension point. The npm
         * task definition for example looks like this
         * ```typescript
         * interface NpmTaskDefinition extends TaskDefinition {
         *     script: string;
         * }
         * ```
         *
         * Note that type identifier starting with a '$' are reserved for internal
         * usages and shouldn't be used by extensions.
         */
        readonly type: string;

        /** Additional attributes of a concrete task definition. */
        [name: string]: any;
    }

    export enum TaskScope {
        /** The task is a global task */
        Global = 1,

        /** The task is a workspace task */
        Workspace = 2
    }

    export class TaskGroup {

        /** The clean task group */
        static Clean: TaskGroup;

        /** The build task group */
        static Build: TaskGroup;

        /** The rebuild all task group */
        static Rebuild: TaskGroup;

        /** The test all task group */
        static Test: TaskGroup;

        private constructor(id: string, label: string);
    }

    /** Controls the behaviour of the terminal's visibility. */
    export enum TaskRevealKind {
        /** Always brings the terminal to front if the task is executed. */
        Always = 1,

        /**
         * Only brings the terminal to front if a problem is detected executing the task
         * (e.g. the task couldn't be started because).
         */
        Silent = 2,

        /** The terminal never comes to front when the task is executed. */
        Never = 3
    }

    /** Controls how the task channel is used between tasks */
    export enum TaskPanelKind {

        /** Shares a panel with other tasks. This is the default. */
        Shared = 1,

        /**
         * Uses a dedicated panel for this tasks. The panel is not
         * shared with other tasks.
         */
        Dedicated = 2,

        /** Creates a new panel whenever this task is executed. */
        New = 3
    }

    export interface TaskPresentationOptions {
        /**
         * Controls whether the task output is reveal in the user interface.
         * Defaults to `RevealKind.Always`.
         */
        reveal?: TaskRevealKind;

        /**
         * Controls whether the command associated with the task is echoed
         * in the user interface.
         */
        echo?: boolean;

        /** Controls whether the panel showing the task output is taking focus. */
        focus?: boolean;

        /**
         * Controls if the task panel is used for this task only (dedicated),
         * shared between tasks (shared) or if a new panel is created on
         * every task execution (new). Defaults to `TaskInstanceKind.Shared`
         */
        panel?: TaskPanelKind;

        /** Controls whether to show the "Terminal will be reused by tasks, press any key to close it" message. */
        showReuseMessage?: boolean;
    }

    export class Task {

        /**
         * Creates a new task.
         *
         * @param definition The task definition.
         * @param scope Specifies the task's scope.
         * @param name The task's name. Is presented in the user interface.
         * @param source The task's source (e.g. 'gulp', 'npm', ...). Is presented in the user interface.
         * @param execution The process or shell execution.
         * @param problemMatchers the names of problem matchers to use, like '$tsc'
         *  or '$eslint'. Problem matchers can be contributed by an extension using
         *  the `problemMatchers` extension point.
         */
        constructor(
            taskDefinition: TaskDefinition,
            scope: WorkspaceFolder | TaskScope.Global | TaskScope.Workspace,
            name: string,
            source?: string,
            execution?: ProcessExecution | ShellExecution,
            problemMatchers?: string | string[]);

        /**
         * ~~Creates a new task.~~
         *
         * @deprecated Use the new constructors that allow specifying a scope for the task.
         *
         * @param definition The task definition as defined in the taskDefinitions extension point.
         * @param name The task's name. Is presented in the user interface.
         * @param source The task's source (e.g. 'gulp', 'npm', ...). Is presented in the user interface.
         * @param execution The process or shell execution.
         * @param problemMatchers the names of problem matchers to use, like '$tsc'
         *  or '$eslint'. Problem matchers can be contributed by an extension using
         *  the `problemMatchers` extension point.
         */
        constructor(
            taskDefinition: TaskDefinition,
            name: string,
            source: string,
            execution?: ProcessExecution | ShellExecution,
            problemMatchers?: string | string[]);

        /** The task's name */
        name: string;

        /** The task's definition. */
        definition: TaskDefinition;

        /** The task's scope. */
        scope?: TaskScope.Global | TaskScope.Workspace | WorkspaceFolder;

        /** The task's execution engine */
        execution?: ProcessExecution | ShellExecution;

        /** Whether the task is a background task or not. */
        isBackground?: boolean;

        /**
         * A human-readable string describing the source of this
         * shell task, e.g. 'gulp' or 'npm'.
         */
        source?: string;

        /**
         * The task group this tasks belongs to. See TaskGroup
         * for a predefined set of available groups.
         * Defaults to undefined meaning that the task doesn't
         * belong to any special group.
         */
        group?: TaskGroup;

        /** The presentation options. Defaults to an empty literal. */
        presentationOptions?: TaskPresentationOptions;

        /**
         * The problem matchers attached to the task. Defaults to an empty
         * array.
         */
        problemMatchers?: string[];
    }

    export class Task2 extends Task {
        detail?: string;
    }

    export interface TaskProvider<T extends Task = Task> {
        /**
         * Provides tasks.
         * @param token A cancellation token.
         * @return an array of tasks
         */
        provideTasks(token: CancellationToken): ProviderResult<T[]>;

        /**
         * Resolves a task that has no [`execution`](#Task.execution) set. Tasks are
         * often created from information found in the `tasks.json`-file. Such tasks miss
         * the information on how to execute them and a task provider must fill in
         * the missing information in the `resolveTask`-method.
         *
         * @param task The task to resolve.
         * @param token A cancellation token.
         * @return The resolved task
         */
        resolveTask(task: T, token: CancellationToken): ProviderResult<T>;
    }

    /**
     * An object representing an executed Task. It can be used
     * to terminate a task.
     *
     * This interface is not intended to be implemented.
     */
    export interface TaskExecution {
        /**
         * The task that got started.
         */
        task: Task;

        /**
         * Terminates the task execution.
         */
        terminate(): void;
    }

    /**
     * An event signaling the start of a task execution.
     *
     * This interface is not intended to be implemented.
     */
    interface TaskStartEvent {
        /**
         * The task item representing the task that got started.
         */
        execution: TaskExecution;
    }

    /**
     * An event signaling the end of an executed task.
     *
     * This interface is not intended to be implemented.
     */
    interface TaskEndEvent {
        /**
         * The task item representing the task that finished.
         */
        execution: TaskExecution;
    }

    /**
     * An event signaling the start of a process execution
     * triggered through a task
     */
    export interface TaskProcessStartEvent {
        /**
         * The task execution for which the process got started.
         */
        execution: TaskExecution;

        /**
         * The underlying process id.
         */
        processId: number;
    }

    /**
     * An event signaling the end of a process execution
     * triggered through a task
     */
    export interface TaskProcessEndEvent {

        /**
         * The task execution for which the process got started.
         */
        execution: TaskExecution;

        /**
         * The process's exit code.
         */
        exitCode: number;
    }

    export interface TaskFilter {
        /**
         * The task version as used in the tasks.json file.
         * The string support the package.json semver notation.
         */
        version?: string;

        /**
         * The type of tasks to return.
         */
        type?: string;
    }

    export namespace tasks {

        /**
         * Register a task provider.
         *
         * @param type The task kind type this provider is registered for.
         * @param provider A task provider.
         * @return A [disposable](#Disposable) that unregisters this provider when being disposed.
         */
        export function registerTaskProvider(type: string, provider: TaskProvider): Disposable;

        /**
         * Fetches all tasks available in the systems. This includes tasks
         * from `tasks.json` files as well as tasks from task providers
         * contributed through extensions and plugins.
         *
         * @param filter a filter to filter the return tasks.
         */
        export function fetchTasks(filter?: TaskFilter): PromiseLike<Task[]>;

        /**
         * Executes a task that is managed by VS Code. The returned
         * task execution can be used to terminate the task.
         *
         * @param task the task to execute
         */
        export function executeTask(task: Task): PromiseLike<TaskExecution>;

        /**
         * The currently active task executions or an empty array.
         */
        export const taskExecutions: ReadonlyArray<TaskExecution>;

        /** Fires when a task starts. */
        export const onDidStartTask: Event<TaskStartEvent>;

        /** Fires when a task ends. */
        export const onDidEndTask: Event<TaskEndEvent>;

        /**
         * Fires when the underlying process has been started.
         * This event will not fire for tasks that don't
         * execute an underlying process.
         */
        export const onDidStartTaskProcess: Event<TaskProcessStartEvent>;

        /**
         * Fires when the underlying process has ended.
         * This event will not fire for tasks that don't
         * execute an underlying process.
         */
        export const onDidEndTaskProcess: Event<TaskProcessEndEvent>;
    }

    /**
     * A memento represents a storage utility. It can store and retrieve
     * values.
     */
    export interface Memento {

        /**
         * Return a value.
         *
         * @param key A string.
         * @return The stored value or `undefined`.
         */
        get<T>(key: string): T | undefined;

        /**
         * Return a value.
         *
         * @param key A string.
         * @param defaultValue A value that should be returned when there is no
         * value (`undefined`) with the given key.
         * @return The stored value or the defaultValue.
         */
        get<T>(key: string, defaultValue: T): T;

        /**
         * Store a value. The value must be JSON-stringifyable.
         *
         * @param key A string.
         * @param value A value. MUST not contain cyclic references.
         */
        update(key: string, value: any): PromiseLike<void>;
    }

    /* The workspace symbol provider interface defines the contract between extensions
    * and the [symbol search](https://code.visualstudio.com/docs/editor/intellisense)-feature.
    */
    export interface WorkspaceSymbolProvider<T extends SymbolInformation = SymbolInformation> {

        /**
         * Project-wide search for a symbol matching the given query string.
         *
         * The query-parameter should be interpreted in a relaxed way as the editor will apply its own
         * highlighting and scoring on the results. A good rule of thumb is to match case-insensitive and to
         * simply check that the characters of query appear in their order in a candidate symbol. Don't use
         * prefix, substring, or similar strict matching.
         *
         * To improve performance implementors can implement resolveWorkspaceSymbol and then provide
         * symbols with partial location-objects, without a range defined. The editor will then call
         * resolveWorkspaceSymbol for selected symbols only, e.g. when opening a workspace symbol.
         *
         * @param query A non-empty query string.
         * @param token A cancellation token.
         * @return An array of document highlights or a thenable that
         * resolves to such. The lack of a result can be signaled by
         * returning undefined, null, or an empty array.
         */
        provideWorkspaceSymbols(query: string, token: CancellationToken): ProviderResult<T[]>;

        /**
         * Given a symbol fill in its [location](#SymbolInformation.location). This method is called whenever a symbol
         * is selected in the UI. Providers can implement this method and return incomplete symbols from
         * [`provideWorkspaceSymbols`](#WorkspaceSymbolProvider.provideWorkspaceSymbols) which often helps to improve
         * performance.
         *
         * @param symbol The symbol that is to be resolved. Guaranteed to be an instance of an object returned from an
         * earlier call to `provideWorkspaceSymbols`.
         * @param token A cancellation token.
         * @return The resolved symbol or a thenable that resolves to that. When no result is returned,
         * the given `symbol` is used.
         */
        resolveWorkspaceSymbol?(symbol: T, token: CancellationToken): ProviderResult<T>;
    }

    //#region Comments

    /**
     * Collapsible state of a [comment thread](#CommentThread)
     */
    export enum CommentThreadCollapsibleState {
        /**
         * Determines an item is collapsed
         */
        Collapsed = 0,

        /**
         * Determines an item is expanded
         */
        Expanded = 1
    }

    /**
     * Comment mode of a [comment](#Comment)
     */
    export enum CommentMode {
        /**
         * Displays the comment editor
         */
        Editing = 0,

        /**
         * Displays the preview of the comment
         */
        Preview = 1
    }

    /**
     * A collection of [comments](#Comment) representing a conversation at a particular range in a document.
     */
    export interface CommentThread {
        /**
         * The uri of the document the thread has been created on.
         */
        readonly uri: Uri;

        /**
         * The range the comment thread is located within the document. The thread icon will be shown
         * at the first line of the range.
         */
        range: Range;

        /**
         * The ordered comments of the thread.
         */
        comments: ReadonlyArray<Comment>;

        /**
         * Whether the thread should be collapsed or expanded when opening the document.
         * Defaults to Collapsed.
         */
        collapsibleState: CommentThreadCollapsibleState;

        /**
         * Context value of the comment thread. This can be used to contribute thread specific actions.
         * For example, a comment thread is given a context value as `editable`. When contributing actions to `comments/commentThread/title`
         * using `menus` extension point, you can specify context value for key `commentThread` in `when` expression like `commentThread == editable`.
         * ```
         *	"contributes": {
         *		"menus": {
         *			"comments/commentThread/title": [
         *				{
         *					"command": "extension.deleteCommentThread",
         *					"when": "commentThread == editable"
         *				}
         *			]
         *		}
         *	}
         * ```
         * This will show action `extension.deleteCommentThread` only for comment threads with `contextValue` is `editable`.
         */
        contextValue?: string;

        /**
         * The optional human-readable label describing the [Comment Thread](#CommentThread)
         */
        label?: string;

        /**
         * Dispose this comment thread.
         *
         * Once disposed, this comment thread will be removed from visible editors and Comment Panel when appropriate.
         */
        dispose(): void;
    }

    /**
     * Author information of a [comment](#Comment)
     */
    export interface CommentAuthorInformation {
        /**
         * The display name of the author of the comment
         */
        name: string;

        /**
         * The optional icon path for the author
         */
        iconPath?: Uri;
    }

    /**
     * Reactions of a [comment](#Comment)
     */
    export interface CommentReaction {
        /**
         * The human-readable label for the reaction
         */
        readonly label: string;

        /**
         * Icon for the reaction shown in UI.
         */
        readonly iconPath: string | Uri;

        /**
         * The number of users who have reacted to this reaction
         */
        readonly count: number;

        /**
         * Whether the [author](CommentAuthorInformation) of the comment has reacted to this reaction
         */
        readonly authorHasReacted: boolean;
    }

    /**
     * A comment is displayed within the editor or the Comments Panel, depending on how it is provided.
     */
    export interface Comment {
        /**
         * The human-readable comment body
         */
        body: string | MarkdownString;

        /**
         * [Comment mode](#CommentMode) of the comment
         */
        mode: CommentMode;

        /**
         * The [author information](#CommentAuthorInformation) of the comment
         */
        author: CommentAuthorInformation;

        /**
         * Context value of the comment. This can be used to contribute comment specific actions.
         * For example, a comment is given a context value as `editable`. When contributing actions to `comments/comment/title`
         * using `menus` extension point, you can specify context value for key `comment` in `when` expression like `comment == editable`.
         * ```json
         *	"contributes": {
         *		"menus": {
         *			"comments/comment/title": [
         *				{
         *					"command": "extension.deleteComment",
         *					"when": "comment == editable"
         *				}
         *			]
         *		}
         *	}
         * ```
         * This will show action `extension.deleteComment` only for comments with `contextValue` is `editable`.
         */
        contextValue?: string;

        /**
         * Optional reactions of the [comment](#Comment)
         */
        reactions?: CommentReaction[];

        /**
         * Optional label describing the [Comment](#Comment)
         * Label will be rendered next to authorName if exists.
         */
        label?: string;
    }

    /**
     * Command argument for actions registered in `comments/commentThread/context`.
     */
    export interface CommentReply {
        /**
         * The active [comment thread](#CommentThread)
         */
        thread: CommentThread;

        /**
         * The value in the comment editor
         */
        text: string;
    }

    /**
     * Commenting range provider for a [comment controller](#CommentController).
     */
    export interface CommentingRangeProvider {
        /**
         * Provide a list of ranges which allow new comment threads creation or null for a given document
         */
        provideCommentingRanges(document: TextDocument, token: CancellationToken): ProviderResult<Range[]>;
    }

    /**
     * Represents a [comment controller](#CommentController)'s [options](#CommentController.options).
     */
    export interface CommentOptions {
        /**
         * An optional string to show on the comment input box when it's collapsed.
         */
        prompt?: string;

        /**
         * An optional string to show as placeholder in the comment input box when it's focused.
         */
        placeHolder?: string;
    }

    /**
     * A comment controller is able to provide [comments](#CommentThread) support to the editor and
     * provide users various ways to interact with comments.
     */
    export interface CommentController {
        /**
         * The id of this comment controller.
         */
        readonly id: string;

        /**
         * The human-readable label of this comment controller.
         */
        readonly label: string;

        /**
         * Comment controller options
         */
        options?: CommentOptions;

        /**
         * Optional commenting range provider. Provide a list [ranges](#Range) which support commenting to any given resource uri.
         *
         * If not provided, users can leave comments in any document opened in the editor.
         */
        commentingRangeProvider?: CommentingRangeProvider;

        /**
         * Create a [comment thread](#CommentThread). The comment thread will be displayed in visible text editors (if the resource matches)
         * and Comments Panel once created.
         *
         * @param uri The uri of the document the thread has been created on.
         * @param range The range the comment thread is located within the document.
         * @param comments The ordered comments of the thread.
         */
        createCommentThread(uri: Uri, range: Range, comments: Comment[]): CommentThread;

        /**
         * Optional reaction handler for creating and deleting reactions on a [comment](#Comment).
         */
        reactionHandler?: (comment: Comment, reaction: CommentReaction) => Promise<void>;

        /**
         * Dispose this comment controller.
         *
         * Once disposed, all [comment threads](#CommentThread) created by this comment controller will also be removed from the editor
         * and Comments Panel.
         */
        dispose(): void;
    }

    namespace comments {
        /**
         * Creates a new [comment controller](#CommentController) instance.
         *
         * @param id An `id` for the comment controller.
         * @param label A human-readable string for the comment controller.
         * @return An instance of [comment controller](#CommentController).
         */
        export function createCommentController(id: string, label: string): CommentController;
    }

    //#endregion

    /**
     * A selection range represents a part of a selection hierarchy. A selection range
     * may have a parent selection range that contains it.
     */
    export class SelectionRange {

        /**
         * The [range](#Range) of this selection range.
         */
        range: Range;

        /**
         * The parent selection range containing this range.
         */
        parent?: SelectionRange;

        /**
         * Creates a new selection range.
         *
         * @param range The range of the selection range.
         * @param parent The parent of the selection range.
         */
        constructor(range: Range, parent?: SelectionRange);
    }

    export interface SelectionRangeProvider {
        /**
         * Provide selection ranges for the given positions.
         *
         * Selection ranges should be computed individually and independent for each position. The editor will merge
         * and deduplicate ranges but providers must return hierarchies of selection ranges so that a range
         * is [contained](#Range.contains) by its parent.
         *
         * @param document The document in which the command was invoked.
         * @param positions The positions at which the command was invoked.
         * @param token A cancellation token.
         * @return Selection ranges or a thenable that resolves to such. The lack of a result can be
         * signaled by returning `undefined` or `null`.
         */
        provideSelectionRanges(document: TextDocument, positions: Position[], token: CancellationToken): ProviderResult<SelectionRange[]>;
    }

    /**
     * Represents programming constructs like functions or constructors in the context
     * of call hierarchy.
     */
    export class CallHierarchyItem {
        /**
         * The name of this item.
         */
        name: string;

        /**
         * The kind of this item.
         */
        kind: SymbolKind;

        /**
         * More detail for this item, e.g. the signature of a function.
         */
        detail?: string;

        /**
         * The resource identifier of this item.
         */
        uri: Uri;

        /**
         * The range enclosing this symbol not including leading/trailing whitespace but everything else, e.g. comments and code.
         */
        range: Range;

        /**
         * The range that should be selected and revealed when this symbol is being picked, e.g. the name of a function.
         * Must be contained by the [`range`](#CallHierarchyItem.range).
         */
        selectionRange: Range;

        /**
         * Creates a new call hierarchy item.
         */
        constructor(kind: SymbolKind, name: string, detail: string, uri: Uri, range: Range, selectionRange: Range);
    }

    /**
     * Represents an incoming call, e.g. a caller of a method or constructor.
     */
    export class CallHierarchyIncomingCall {

        /**
         * The item that makes the call.
         */
        from: CallHierarchyItem;

        /**
         * The range at which at which the calls appears. This is relative to the caller
         * denoted by [`this.from`](#CallHierarchyIncomingCall.from).
         */
        fromRanges: Range[];

        /**
         * Create a new call object.
         *
         * @param item The item making the call.
         * @param fromRanges The ranges at which the calls appear.
         */
        constructor(item: CallHierarchyItem, fromRanges: Range[]);
    }

    /**
     * Represents an outgoing call, e.g. calling a getter from a method or a method from a constructor etc.
     */
    export class CallHierarchyOutgoingCall {

        /**
         * The item that is called.
         */
        to: CallHierarchyItem;

        /**
         * The range at which this item is called. This is the range relative to the caller, e.g the item
         * passed to [`provideCallHierarchyOutgoingCalls`](#CallHierarchyItemProvider.provideCallHierarchyOutgoingCalls)
         * and not [`this.to`](#CallHierarchyOutgoingCall.to).
         */
        fromRanges: Range[];

        /**
         * Create a new call object.
         *
         * @param item The item being called
         * @param fromRanges The ranges at which the calls appear.
         */
        constructor(item: CallHierarchyItem, fromRanges: Range[]);
    }

    /**
     * The call hierarchy provider interface describes the constract between extensions
     * and the call hierarchy feature which allows to browse calls and caller of function,
     * methods, constructor etc.
     */
    export interface CallHierarchyProvider {

        /**
         * Bootstraps call hierarchy by returning the item that is denoted by the given document
         * and position. This item will be used as entry into the call graph. Providers should
         * return `undefined` or `null` when there is no item at the given location.
         *
         * @param document The document in which the command was invoked.
         * @param position The position at which the command was invoked.
         * @param token A cancellation token.
         * @returns A call hierarchy item or a thenable that resolves to such. The lack of a result can be
         * signaled by returning `undefined` or `null`.
         */
        prepareCallHierarchy(document: TextDocument, position: Position, token: CancellationToken): ProviderResult<CallHierarchyItem>;

        /**
         * Provide all incoming calls for an item, e.g all callers for a method. In graph terms this describes directed
         * and annotated edges inside the call graph, e.g the given item is the starting node and the result is the nodes
         * that can be reached.
         *
         * @param item The hierarchy item for which incoming calls should be computed.
         * @param token A cancellation token.
         * @returns A set of incoming calls or a thenable that resolves to such. The lack of a result can be
         * signaled by returning `undefined` or `null`.
         */
        provideCallHierarchyIncomingCalls(item: CallHierarchyItem, token: CancellationToken): ProviderResult<CallHierarchyIncomingCall[]>;

        /**
         * Provide all outgoing calls for an item, e.g call calls to functions, methods, or constructors from the given item. In
         * graph terms this describes directed and annotated edges inside the call graph, e.g the given item is the starting
         * node and the result is the nodes that can be reached.
         *
         * @param item The hierarchy item for which outgoing calls should be computed.
         * @param token A cancellation token.
         * @returns A set of outgoing calls or a thenable that resolves to such. The lack of a result can be
         * signaled by returning `undefined` or `null`.
         */
        provideCallHierarchyOutgoingCalls(item: CallHierarchyItem, token: CancellationToken): ProviderResult<CallHierarchyOutgoingCall[]>;
    }

    /**
     * Represents a session of a currently logged in user.
     */
    export interface AuthenticationSession {
        /**
         * The identifier of the authentication session.
         */
        readonly id: string;

        /**
         * The access token.
         */
        readonly accessToken: string;

        /**
         * The account associated with the session.
         */
        readonly account: AuthenticationSessionAccountInformation;

        /**
         * The permissions granted by the session's access token. Available scopes
         * are defined by the [AuthenticationProvider](#AuthenticationProvider).
         */
        readonly scopes: ReadonlyArray<string>;
    }

    /**
     * The information of an account associated with an [AuthenticationSession](#AuthenticationSession).
     */
    export interface AuthenticationSessionAccountInformation {
        /**
         * The unique identifier of the account.
         */
        readonly id: string;

        /**
         * The human-readable name of the account.
         */
        readonly label: string;
    }


    /**
     * Options to be used when getting an [AuthenticationSession](#AuthenticationSession) from an [AuthenticationProvider](#AuthenticationProvider).
     */
    export interface AuthenticationGetSessionOptions {
        /**
         * Whether login should be performed if there is no matching session.
         *
         * If true, a modal dialog will be shown asking the user to sign in. If false, a numbered badge will be shown
         * on the accounts activity bar icon. An entry for the extension will be added under the menu to sign in. This
         * allows quietly prompting the user to sign in.
         *
         * Defaults to false.
         */
        createIfNone?: boolean;

        /**
         * Whether the existing user session preference should be cleared.
         *
         * For authentication providers that support being signed into multiple accounts at once, the user will be
         * prompted to select an account to use when [getSession](#authentication.getSession) is called. This preference
         * is remembered until [getSession](#authentication.getSession) is called with this flag.
         *
         * Defaults to false.
         */
        clearSessionPreference?: boolean;
    }

    /**
     * Basic information about an [authenticationProvider](#AuthenticationProvider)
     */
    export interface AuthenticationProviderInformation {
        /**
         * The unique identifier of the authentication provider.
         */
        readonly id: string;

        /**
         * The human-readable name of the authentication provider.
         */
        readonly label: string;
    }

    /**
     * An [event](#Event) which fires when an [AuthenticationSession](#AuthenticationSession) is added, removed, or changed.
     */
    export interface AuthenticationSessionsChangeEvent {
        /**
         * The [authenticationProvider](#AuthenticationProvider) that has had its sessions change.
         */
        readonly provider: AuthenticationProviderInformation;
    }

    /**
     * Namespace for authentication.
     */
    export namespace authentication {
        /**
         * Get an authentication session matching the desired scopes. Rejects if a provider with providerId is not
         * registered, or if the user does not consent to sharing authentication information with
         * the extension. If there are multiple sessions with the same scopes, the user will be shown a
         * quickpick to select which account they would like to use.
         *
         * Currently, there are only two authentication providers that are contributed from built in extensions
         * to VS Code that implement GitHub and Microsoft authentication: their providerId's are 'github' and 'microsoft'.
         * @param providerId The id of the provider to use
         * @param scopes A list of scopes representing the permissions requested. These are dependent on the authentication provider
         * @param options The [getSessionOptions](#GetSessionOptions) to use
         * @returns A thenable that resolves to an authentication session
         */
        export function getSession(providerId: string, scopes: string[], options: AuthenticationGetSessionOptions & { createIfNone: true }): Thenable<AuthenticationSession>;

        /**
         * Get an authentication session matching the desired scopes. Rejects if a provider with providerId is not
         * registered, or if the user does not consent to sharing authentication information with
         * the extension. If there are multiple sessions with the same scopes, the user will be shown a
         * quickpick to select which account they would like to use.
         *
         * @param providerId The id of the provider to use
         * @param scopes A list of scopes representing the permissions requested. These are dependent on the authentication provider
         * @param options The [getSessionOptions](#GetSessionOptions) to use
         * @returns A thenable that resolves to an authentication session if available, or undefined if there are no sessions
         */
        export function getSession(providerId: string, scopes: string[], options?: AuthenticationGetSessionOptions): Thenable<AuthenticationSession | undefined>;

        /**
         * An [event](#Event) which fires when the authentication sessions of an authentication provider have
         * been added, removed, or changed.
         */
        export const onDidChangeSessions: Event<AuthenticationSessionsChangeEvent>;
    }
}
<|MERGE_RESOLUTION|>--- conflicted
+++ resolved
@@ -2872,72 +2872,6 @@
     }
 
     /**
-<<<<<<< HEAD
-     * A file decoration represents metadata that can be rendered with a file.
-     */
-    export class FileDecoration {
-
-        /**
-         * A very short string that represents this decoration.
-         */
-        badge?: string;
-
-        /**
-         * A human-readable tooltip for this decoration.
-         */
-        tooltip?: string;
-
-        /**
-         * The color of this decoration.
-         */
-        color?: ThemeColor;
-
-        /**
-         * A flag expressing that this decoration should be
-         * propagated to its parents.
-         */
-        propagate?: boolean;
-
-        /**
-         * Creates a new decoration.
-         *
-         * @param badge A letter that represents the decoration.
-         * @param tooltip The tooltip of the decoration.
-         * @param color The color of the decoration.
-         */
-        constructor(badge?: string, tooltip?: string, color?: ThemeColor);
-    }
-
-    /**
-     * The decoration provider interfaces defines the contract between extensions and
-     * file decorations.
-     */
-    export interface FileDecorationProvider {
-
-        /**
-         * An optional event to signal that decorations for one or many files have changed.
-         *
-         * *Note* that this event should be used to propagate information about children.
-         *
-         * @see [EventEmitter](#EventEmitter)
-         */
-        onDidChangeFileDecorations?: Event<undefined | Uri | Uri[]>;
-
-        /**
-         * Provide decorations for a given uri.
-         *
-         * *Note* that this function is only called when a file gets rendered in the UI.
-         * This means a decoration from a descendent that propagates upwards must be signaled
-         * to the editor via the [onDidChangeFileDecorations](#FileDecorationProvider.onDidChangeFileDecorations)-event.
-         *
-         * @param uri The uri of the file to provide a decoration for.
-         * @param token A cancellation token.
-         * @returns A decoration or a thenable that resolves to such.
-         */
-        provideFileDecoration(uri: Uri, token: CancellationToken): ProviderResult<FileDecoration>;
-    }
-
-=======
      * Provides information on a line in a terminal in order to provide links for it.
      */
     export interface TerminalLinkContext {
@@ -2998,7 +2932,71 @@
     }
 
 
->>>>>>> 8d5e12ac
+    /**
+     * A file decoration represents metadata that can be rendered with a file.
+     */
+    export class FileDecoration {
+
+        /**
+         * A very short string that represents this decoration.
+         */
+        badge?: string;
+
+        /**
+         * A human-readable tooltip for this decoration.
+         */
+        tooltip?: string;
+
+        /**
+         * The color of this decoration.
+         */
+        color?: ThemeColor;
+
+        /**
+         * A flag expressing that this decoration should be
+         * propagated to its parents.
+         */
+        propagate?: boolean;
+
+        /**
+         * Creates a new decoration.
+         *
+         * @param badge A letter that represents the decoration.
+         * @param tooltip The tooltip of the decoration.
+         * @param color The color of the decoration.
+         */
+        constructor(badge?: string, tooltip?: string, color?: ThemeColor);
+    }
+
+    /**
+     * The decoration provider interfaces defines the contract between extensions and
+     * file decorations.
+     */
+    export interface FileDecorationProvider {
+
+        /**
+         * An optional event to signal that decorations for one or many files have changed.
+         *
+         * *Note* that this event should be used to propagate information about children.
+         *
+         * @see [EventEmitter](#EventEmitter)
+         */
+        onDidChangeFileDecorations?: Event<undefined | Uri | Uri[]>;
+
+        /**
+         * Provide decorations for a given uri.
+         *
+         * *Note* that this function is only called when a file gets rendered in the UI.
+         * This means a decoration from a descendent that propagates upwards must be signaled
+         * to the editor via the [onDidChangeFileDecorations](#FileDecorationProvider.onDidChangeFileDecorations)-event.
+         *
+         * @param uri The uri of the file to provide a decoration for.
+         * @param token A cancellation token.
+         * @returns A decoration or a thenable that resolves to such.
+         */
+        provideFileDecoration(uri: Uri, token: CancellationToken): ProviderResult<FileDecoration>;
+    }
+
     /**
      * A type of mutation that can be applied to an environment variable.
      */
